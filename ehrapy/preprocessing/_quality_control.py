from __future__ import annotations

import copy
from functools import singledispatch
from pathlib import Path
from typing import TYPE_CHECKING, Literal

import numpy as np
import pandas as pd
<<<<<<< HEAD
from lamin_utils import logger
from scipy.stats import kurtosis, skew
=======
from ehrdata._logger import logger
>>>>>>> d5fde7f8
from thefuzz import process

from ehrapy._compat import DaskArray, _raise_array_type_not_implemented, function_2D_only, use_ehrdata
from ehrapy.anndata import anndata_to_df
from ehrapy.preprocessing._encoding import _get_encoded_features

if TYPE_CHECKING:
    from collections.abc import Collection

    from anndata import AnnData
    from ehrdata import EHRData


@use_ehrdata(deprecated_after="1.0.0")
@function_2D_only()
def qc_metrics(
    edata: EHRData | AnnData,
    qc_vars: Collection[str] = (),
    *,
    layer: str | None = None,
) -> tuple[pd.DataFrame, pd.DataFrame]:
    """Calculates various quality control metrics.

    Uses the original values to calculate the metrics and not the encoded ones.
    Look at the return type for a more in depth description of the calculated metrics.

    Args:
        edata: Central data object.
        qc_vars: Optional List of vars to calculate additional metrics for.
        layer: Layer to use to calculate the metrics.

    Returns:
        Two Pandas DataFrames of all calculated QC metrics for `obs` and `var` respectively.

        Observation level metrics include:

        - `missing_values_abs`: Absolute amount of missing values.
        - `missing_values_pct`: Relative amount of missing values in percent.
        - `unique_values_abs`: Absolute amount of unique values.
        - `unique_values_ratio`: Relative amount of unique values in percent.
        - `entropy_of_missingness`: Entropy of the missingness pattern for each observation. Higher values indicate a more heterogeneous (less structured) missingness pattern.

        Feature level metrics include:

        - `missing_values_abs`: Absolute amount of missing values.
        - `missing_values_pct`: Relative amount of missing values in percent.
        - `unique_values_abs`: Absolute amount of unique values.
        - `unique_values_ratio`: Relative amount of unique values in percent.
        - `entropy_of_missingness`: Entropy of the missingness pattern for each feature. Higher values indicate a more heterogeneous (less structured) missingness pattern.

        - `mean`: Mean value of the features.
        - `median`: Median value of the features.
        - `std`: Standard deviation of the features.
        - `min`: Minimum value of the features.
        - `max`: Maximum value of the features.
        - `coefficient_of_variation`: Coefficient of variation of the features.
        - `is_constant`: Whether the feature is constant (with near zero variance).
        - `constant_variable_ratio`: Relative amount of constant features in percent.
        - `range_ratio`: Relative dispersion of features values respective to their mean.
        - `iqr_outliers`: Whether the feature contains outliers based on the interquartile range (IQR) method.


    Examples:
            >>> import ehrapy as ep
            >>> edata = ed.dt.mimic_2()
            >>> obs_qc, var_qc = ep.pp.qc_metrics(edata)
            >>> obs_qc["missing_values_pct"].plot(kind="hist", bins=20)
    """
    mtx = edata.X if layer is None else edata.layers[layer]
    var_metrics = _compute_var_metrics(mtx, edata)
    obs_metrics = _compute_obs_metrics(mtx, edata, qc_vars=qc_vars, log1p=True)

    edata.var[var_metrics.columns] = var_metrics
    edata.obs[obs_metrics.columns] = obs_metrics

    return obs_metrics, var_metrics


@singledispatch
def _compute_missing_values(mtx, axis):
    _raise_array_type_not_implemented(_compute_missing_values, type(mtx))


@_compute_missing_values.register
def _(mtx: np.ndarray, axis) -> np.ndarray:
    return pd.isnull(mtx).sum(axis)


@_compute_missing_values.register
def _(mtx: DaskArray, axis) -> np.ndarray:
    import dask.array as da

    return da.isnull(mtx).sum(axis).compute()


@singledispatch
def _compute_unique_values(mtx, axis):
    _raise_array_type_not_implemented(_compute_unique_values, type(mtx))


@_compute_unique_values.register
def _(mtx: np.ndarray, axis) -> np.ndarray:
    return pd.DataFrame(mtx).nunique(axis=axis, dropna=True).to_numpy()


@_compute_unique_values.register
def _(mtx: DaskArray, axis) -> np.ndarray:
    import dask.array as da

    def nunique_block(block, axis):
        return pd.DataFrame(block).nunique(axis=axis, dropna=True).to_numpy()

    return da.map_blocks(nunique_block, mtx, axis=axis, dtype=int).compute()


@singledispatch
def _compute_entropy_of_missingness(mtx, axis):
    _raise_array_type_not_implemented(_compute_entropy_of_missingness, type(mtx))


@_compute_entropy_of_missingness.register
def _(mtx: np.ndarray, axis) -> np.ndarray:
    missing_mask = pd.isnull(mtx)
    p_miss = missing_mask.mean(axis=axis)
    p = np.clip(p_miss, 1e-10, 1 - 1e-10)  # avoid log(0)
    return -(p * np.log2(p) + (1 - p) * np.log2(1 - p))


@_compute_entropy_of_missingness.register
def _(mtx: DaskArray, axis) -> np.ndarray:
    import dask.array as da

    missing_mask = da.isnull(mtx)
    p_miss = missing_mask.mean(axis=axis)
    p = da.clip(p_miss, 1e-10, 1 - 1e-10)  # avoid log(0)
    return -(p * da.log2(p) + (1 - p) * da.log2(1 - p)).compute()


def _compute_obs_metrics(
    mtx,
    edata: EHRData | AnnData,
    *,
    qc_vars: Collection[str] = (),
    log1p: bool = True,
):
    """Calculates quality control metrics for observations.

    See :func:`~ehrapy.preprocessing._quality_control.calculate_qc_metrics` for a list of calculated metrics.

    Args:
        mtx: Data array.
        edata: Central data object.
        qc_vars: A list of previously calculated QC metrics to calculate summary statistics for.
        log1p: Whether to apply log1p normalization for the QC metrics. Only used with parameter 'qc_vars'.

    Returns:
        A Pandas DataFrame with the calculated metrics.
    """
    obs_metrics = pd.DataFrame(index=edata.obs_names)
    var_metrics = pd.DataFrame(index=edata.var_names)

    if "encoding_mode" in edata.var:
        for original_values_categorical in _get_encoded_features(edata):
            mtx = mtx.astype(object)
            index = np.where(var_metrics.index.str.contains(original_values_categorical))[0]

            if original_values_categorical not in edata.obs.keys():
                raise KeyError(f"Original values for {original_values_categorical} not found in edata.obs.")
            mtx[:, index[0]] = np.squeeze(
                np.where(
                    edata.obs[original_values_categorical].astype(object) == "nan",
                    np.nan,
                    edata.obs[original_values_categorical].astype(object),
                )
            )

    obs_metrics["missing_values_abs"] = _compute_missing_values(mtx, axis=1)
    obs_metrics["missing_values_pct"] = (obs_metrics["missing_values_abs"] / mtx.shape[1]) * 100

    obs_metrics["unique_values_abs"] = _compute_unique_values(mtx, axis=1)
    valid_counts = mtx.shape[1] - obs_metrics["missing_values_abs"]
    obs_metrics["unique_values_ratio"] = (
        np.where(
            valid_counts > 0,
            obs_metrics["unique_values_abs"] / valid_counts,
            np.nan,
        )
        * 100
    )

    obs_metrics["entropy_of_missingness"] = _compute_entropy_of_missingness(mtx, axis=1)

    # Specific QC metrics
    for qc_var in qc_vars:
        obs_metrics[f"total_features_{qc_var}"] = np.ravel(mtx[:, edata.var[qc_var].values].sum(axis=1))
        if log1p:
            obs_metrics[f"log1p_total_features_{qc_var}"] = np.log1p(obs_metrics[f"total_features_{qc_var}"])
        obs_metrics["total_features"] = np.ravel(mtx.sum(axis=1))
        obs_metrics[f"pct_features_{qc_var}"] = (
            obs_metrics[f"total_features_{qc_var}"] / obs_metrics["total_features"] * 100
        )

    return obs_metrics


def _compute_var_metrics(
    mtx,
    edata: EHRData | AnnData,
):
    """Compute variable metrics for quality control.

    Args:
        mtx: Data array.
        edata: Central data object.
    """
    categorical_indices = np.ndarray([0], dtype=int)
    var_metrics = pd.DataFrame(index=edata.var_names)

    if "encoding_mode" in edata.var.keys():
        for original_values_categorical in _get_encoded_features(edata):
            mtx = copy.deepcopy(mtx.astype(object))
            index = np.where(var_metrics.index.str.startswith("ehrapycat_" + original_values_categorical))[0]

            if original_values_categorical not in edata.obs.keys():
                raise KeyError(f"Original values for {original_values_categorical} not found in edata.obs.")
            mtx[:, index] = np.tile(
                np.where(
                    edata.obs[original_values_categorical].astype(object) == "nan",
                    np.nan,
                    edata.obs[original_values_categorical].astype(object),
                ).reshape(-1, 1),
                mtx[:, index].shape[1],
            )
            categorical_indices = np.concatenate([categorical_indices, index])

    non_categorical_indices = np.ones(mtx.shape[1], dtype=bool)
    non_categorical_indices[categorical_indices] = False

    var_metrics["missing_values_abs"] = _compute_missing_values(mtx, axis=0)
    var_metrics["missing_values_pct"] = (var_metrics["missing_values_abs"] / mtx.shape[0]) * 100

    var_metrics["unique_values_abs"] = _compute_unique_values(mtx, axis=0)
    valid_counts = mtx.shape[0] - var_metrics["missing_values_abs"]
    var_metrics["unique_values_ratio"] = (
        np.where(
            valid_counts > 0,
            var_metrics["unique_values_abs"] / valid_counts,
            np.nan,
        )
        * 100
    )

    var_metrics["entropy_of_missingness"] = _compute_entropy_of_missingness(mtx, axis=0)

    var_metrics["mean"] = np.nan
    var_metrics["median"] = np.nan
    var_metrics["standard_deviation"] = np.nan
    var_metrics["min"] = np.nan
    var_metrics["max"] = np.nan
    var_metrics["coefficient_of_variation"] = np.nan
    var_metrics["is_constant"] = np.nan
    var_metrics["constant_variable_ratio"] = np.nan
    var_metrics["range_ratio"] = np.nan
    # var_metrics["skewness"] = np.nan
    # var_metrics["kurtosis"] = np.nan
    var_metrics["iqr_outliers"] = np.nan

    try:
        # Calculate statistics for non-categorical variables
        var_metrics.loc[non_categorical_indices, "mean"] = np.nanmean(
            mtx[:, non_categorical_indices].astype(np.float64), axis=0
        )
        var_metrics.loc[non_categorical_indices, "median"] = np.nanmedian(
            mtx[:, non_categorical_indices].astype(np.float64), axis=0
        )
        var_metrics.loc[non_categorical_indices, "standard_deviation"] = np.nanstd(
            mtx[:, non_categorical_indices].astype(np.float64), axis=0
        )
        var_metrics.loc[non_categorical_indices, "min"] = np.nanmin(
            mtx[:, non_categorical_indices].astype(np.float64), axis=0
        )
        var_metrics.loc[non_categorical_indices, "max"] = np.nanmax(
            mtx[:, non_categorical_indices].astype(np.float64), axis=0
        )
        var_metrics.loc[non_categorical_indices, "coefficient_of_variation"] = (
            var_metrics.loc[non_categorical_indices, "standard_deviation"]
            / var_metrics.loc[non_categorical_indices, "mean"]
        ).replace([np.inf, -np.inf], np.nan)

        # Constant column detection
        constant_mask = (var_metrics.loc[non_categorical_indices, "standard_deviation"] == 0) | (
            var_metrics.loc[non_categorical_indices, "max"] == var_metrics.loc[non_categorical_indices, "min"]
        )

        var_metrics.loc[non_categorical_indices, "is_constant"] = constant_mask
        var_metrics["is_constant"] = var_metrics["is_constant"].astype("boolean")

        var_metrics["constant_variable_ratio"] = constant_mask.mean() * 100

        # Calculate range ratio
        var_metrics.loc[non_categorical_indices, "range_ratio"] = (
            (var_metrics.loc[non_categorical_indices, "max"] - var_metrics.loc[non_categorical_indices, "min"])
            / var_metrics.loc[non_categorical_indices, "mean"]
        ).replace([np.inf, -np.inf], np.nan) * 100

        # Calculate skewness and kurtosis
        """var_metrics.loc[non_categorical_indices, "skewness"] = skew(
            mtx[:, non_categorical_indices].astype(np.float64), axis=0, bias=False, nan_policy="omit"
        )
        var_metrics.loc[non_categorical_indices, "kurtosis"] = kurtosis(
            mtx[:, non_categorical_indices].astype(np.float64), axis=0, bias=False, nan_policy="omit"
        )
        """
        # Calculate IQR and define IQR outliers
        q1 = np.nanpercentile(mtx[:, non_categorical_indices], 25, axis=0)
        q3 = np.nanpercentile(mtx[:, non_categorical_indices], 75, axis=0)
        iqr = q3 - q1
        lower_bound = q1 - 1.5 * iqr
        upper_bound = q3 + 1.5 * iqr
        var_metrics.loc[non_categorical_indices, "iqr_outliers"] = (
            ((mtx[:, non_categorical_indices] < lower_bound) | (mtx[:, non_categorical_indices] > upper_bound))
            .any(axis=0)
            .astype(float)
        )
        # Fill all non_categoricals with False because else we have a dtype object Series which h5py cannot save
        var_metrics["iqr_outliers"] = var_metrics["iqr_outliers"].astype(bool).fillna(False)
        var_metrics = var_metrics.infer_objects()
    except (TypeError, ValueError):
        # We assume that the data just hasn't been encoded yet
        pass

    return var_metrics


@function_2D_only()
@use_ehrdata(deprecated_after="1.0.0")
def qc_lab_measurements(
    edata: EHRData | AnnData,
    *,
    reference_table: pd.DataFrame | None = None,
    measurements: list[str] | None = None,
    unit: Literal["traditional", "SI"] | None = None,
    threshold: int = 20,
    age_col: str | None = None,
    age_range: str | None = None,
    sex_col: str | None = None,
    sex: str | None = None,
    ethnicity_col: str | None = None,
    ethnicity: str | None = None,
    layer: str | None = None,
    copy: bool = False,
    verbose: bool = False,
) -> EHRData | AnnData | None:
    """Examines lab measurements for reference ranges and outliers.

    Source:
        The used reference values were obtained from https://accessmedicine.mhmedical.com/content.aspx?bookid=1069&sectionid=60775149 .
        This table is compiled from data in the following sources:

        * Tietz NW, ed. Clinical Guide to Laboratory Tests. 3rd ed. Philadelphia: WB Saunders Co; 1995;
        * Laposata M. SI Unit Conversion Guide. Boston: NEJM Books; 1992;
        * American Medical Association Manual of Style: A Guide for Authors and Editors. 9th ed. Chicago: AMA; 1998:486–503. Copyright 1998, American Medical Association;
        * Jacobs DS, DeMott WR, Oxley DK, eds. Jacobs & DeMott Laboratory Test Handbook With Key Word Index. 5th ed. Hudson, OH: Lexi-Comp Inc; 2001;
        * Henry JB, ed. Clinical Diagnosis and Management by Laboratory Methods. 20th ed. Philadelphia: WB Saunders Co; 2001;
        * Kratz A, et al. Laboratory reference values. N Engl J Med. 2006;351:1548–1563; 7) Burtis CA, ed. Tietz Textbook of Clinical Chemistry and Molecular Diagnostics. 5th ed. St. Louis: Elsevier; 2012.

        This version of the table of reference ranges was reviewed and updated by Jessica Franco-Colon, PhD, and Kay Brooks.

    Limitations:
        * Reference ranges differ between continents, countries and even laboratories (https://informatics.bmj.com/content/28/1/e100419).
          The default values used here are only one of many options.
        * Ensure that the values used as input are provided with the correct units. We recommend the usage of SI values.
        * The reference values pertain to adults. Many of the reference ranges need to be adapted for children.
        * By default if no gender is provided and no unisex values are available, we use the **male** reference ranges.
        * The used reference ranges may be biased for ethnicity. Please examine the primary sources if required.
        * We recommend a glance at https://www.nature.com/articles/s41591-021-01468-6 for the effect of such covariates.

    Additional values:
        * Interleukin-6 based on https://pubmed.ncbi.nlm.nih.gov/33155686/

    If you want to specify your own table as a Pandas DataFrame please examine the existing default table.
    Ethnicity and age columns can be added.
    https://github.com/theislab/ehrapy/blob/main/ehrapy/preprocessing/laboratory_reference_tables/laposata.tsv

    Args:
        edata: Central data object.
        reference_table: A custom DataFrame with reference values. Defaults to the laposata table if not specified.
        measurements: A list of measurements to check.
        unit: The unit of the measurements.
        threshold: Minimum required matching confidence score of the fuzzysearch.
                   0 = no matches, 100 = all must match.
        age_col: Column containing age values.
        age_range: The inclusive age-range to filter for such as 5-99.
        sex_col: Column containing sex values. Column must contain 'U', 'M' or 'F'.
        sex: Sex to filter the reference values for. Use U for unisex which uses male values when male and female conflict.
        ethnicity_col: Column containing ethnicity values.
        ethnicity: Ethnicity to filter for.
        layer: Layer containing the matrix to calculate the metrics for.
        copy: Whether to return a copy.
        verbose: Whether to have verbose stdout. Notifies user of matched columns and value ranges.

    Returns:
        `None` if `copy=False` and modifies the passed edata, else returns an updated data object.

    Examples:
        >>> import ehrapy as ep
        >>> edata = ed.dt.mimic_2()
        >>> ep.pp.qc_lab_measurements(edata, measurements=["potassium_first"], verbose=True)
    """
    if copy:
        edata = edata.copy()

    preprocessing_dir = Path(__file__).parent.resolve()
    if reference_table is None:
        reference_table = pd.read_csv(
            f"{preprocessing_dir}/laboratory_reference_tables/laposata.tsv", sep="\t", index_col="Measurement"
        )

    for measurement in measurements:
        best_column_match, score = process.extractOne(
            query=measurement, choices=reference_table.index, score_cutoff=threshold
        )
        if best_column_match is None:
            logger.warning(f"Unable to find a match for {measurement}")
            continue
        if verbose:
            logger.info(f"Detected '{best_column_match}' for '{measurement}' with score {score}.")

        reference_column = "SI Reference Interval" if unit == "SI" else "Traditional Reference Interval"

        # Fetch all non None columns from the reference statistics
        not_none_columns = [col for col in [sex_col, age_col, ethnicity_col] if col is not None]
        not_none_columns.append(reference_column)
        reference_values = reference_table.loc[[best_column_match], not_none_columns]

        additional_columns = False
        if sex_col or age_col or ethnicity_col:  # check if additional columns were provided
            additional_columns = True

        # Check if multiple reference values occur and no additional information is available:
        if reference_values.shape[0] > 1 and additional_columns is False:
            raise ValueError(
                f"Several options for {best_column_match} reference value are available. Please specify sex, age or "
                f"ethnicity columns and their values."
            )

        try:
            if age_col:
                min_age, max_age = age_range.split("-")
                reference_values = reference_values[
                    (reference_values[age_col].str.split("-").str[0].astype(int) >= int(min_age))
                    and (reference_values[age_col].str.split("-").str[1].astype(int) <= int(max_age))
                ]
            if sex_col:
                sexes = "U|M" if sex is None else sex
                reference_values = reference_values[reference_values[sex_col].str.contains(sexes)]
            if ethnicity_col:
                reference_values = reference_values[reference_values[ethnicity_col].isin([ethnicity])]

            if layer is not None:
                actual_measurements = edata[:, measurement].layers[layer]
            else:
                actual_measurements = edata[:, measurement].X
        except TypeError:
            logger.warning(f"Unable to find specified reference values for {measurement}.")

        check = reference_values[reference_column].values
        check_str: str = np.array2string(check)
        check_str = check_str.replace("[", "").replace("]", "").replace("'", "")
        if "<" in check_str:
            upperbound = float(check_str.replace("<", ""))
            if verbose:
                logger.info(f"Using upperbound {upperbound}")

            upperbound_check_results = actual_measurements < upperbound
            upperbound_check_results_array: np.ndarray = upperbound_check_results.copy()
            edata.obs[f"{measurement} normal"] = upperbound_check_results_array
        elif ">" in check_str:
            lower_bound = float(check_str.replace(">", ""))
            if verbose:
                logger.info(f"Using lowerbound {lower_bound}")

            lower_bound_check_results = actual_measurements > lower_bound
            lower_bound_check_results_array = lower_bound_check_results.copy()
            edata.obs[f"{measurement} normal"] = lower_bound_check_results_array
        else:  # "-" range case
            min_value = float(check_str.split("-")[0])
            max_value = float(check_str.split("-")[1])
            if verbose:
                logger.info(f"Using minimum of {min_value} and maximum of {max_value}")

            range_check_results = (actual_measurements >= min_value) & (actual_measurements <= max_value)
            range_check_results_array: np.ndarray = range_check_results.copy()
            edata.obs[f"{measurement} normal"] = range_check_results_array

    return edata if copy else None


@function_2D_only()
@use_ehrdata(deprecated_after="1.0.0")
def mcar_test(
    edata: EHRData | AnnData,
    method: Literal["little", "ttest"] = "little",
    *,
    layer: str | None = None,
) -> float | pd.DataFrame:
    """Statistical hypothesis test for Missing Completely At Random (MCAR).

    The null hypothesis of the Little's test is that data is Missing Completely At Random (MCAR).

    We advise to use Little’s MCAR test carefully.
    Rejecting the null hypothesis may not always mean that data is not MCAR, nor is accepting the null hypothesis a guarantee that data is MCAR.
    See Schouten, R. M., & Vink, G. (2021). The Dance of the Mechanisms: How Observed Information Influences the Validity of Missingness Assumptions.
    Sociological Methods & Research, 50(3), 1243-1258. https://doi.org/10.1177/0049124118799376
    for a thorough discussion of missingness mechanisms.

    Args:
        edata: Central data object.
        method: Whether to perform a chi-square test on the entire dataset (“little”) or separate t-tests for every combination of variables (“ttest”).
        layer: Layer to apply the test to. Uses X matrix if set to `None`.

    Returns:
        A single p-value if the Little's test was applied or a Pandas DataFrame of the p-value of t-tests for each pair of features.
    """
    df = anndata_to_df(edata, layer=layer)
    from pyampute.exploration.mcar_statistical_tests import MCARTest

    mt = MCARTest(method=method)

    return mt(df)<|MERGE_RESOLUTION|>--- conflicted
+++ resolved
@@ -7,12 +7,8 @@
 
 import numpy as np
 import pandas as pd
-<<<<<<< HEAD
-from lamin_utils import logger
 from scipy.stats import kurtosis, skew
-=======
 from ehrdata._logger import logger
->>>>>>> d5fde7f8
 from thefuzz import process
 
 from ehrapy._compat import DaskArray, _raise_array_type_not_implemented, function_2D_only, use_ehrdata
