from __future__ import annotations

from functools import singledispatch
from pathlib import Path
from typing import TYPE_CHECKING, Literal

import numpy as np
import pandas as pd
from lamin_utils import logger
from thefuzz import process

<<<<<<< HEAD
from ehrapy._compat import _raise_array_type_not_implemented, use_ehrdata
=======
from ehrapy._compat import DaskArray, _raise_array_type_not_implemented
>>>>>>> 6c63c2a3
from ehrapy.anndata import anndata_to_df
from ehrapy.preprocessing._encoding import _get_encoded_features

if TYPE_CHECKING:
    from collections.abc import Collection

    from anndata import AnnData
<<<<<<< HEAD
    from ehrdata import EHRData
try:
    import dask.array as da

    DASK_AVAILABLE = True
except ImportError:
    DASK_AVAILABLE = False
=======
>>>>>>> 6c63c2a3


@use_ehrdata(deprecated_after="1.0.0")
def qc_metrics(
    edata: EHRData | AnnData, qc_vars: Collection[str] = (), layer: str = None
) -> tuple[pd.DataFrame, pd.DataFrame] | None:
    """Calculates various quality control metrics.

    Uses the original values to calculate the metrics and not the encoded ones.
    Look at the return type for a more in depth description of the calculated metrics.

    Args:
        edata: Annotated data array.
        qc_vars: Optional List of vars to calculate additional metrics for.
        layer: Layer to use to calculate the metrics.

    Returns:
        Two Pandas DataFrames of all calculated QC metrics for `obs` and `var` respectively.

        Observation level metrics include:

        - `missing_values_abs`: Absolute amount of missing values.
        - `missing_values_pct`: Relative amount of missing values in percent.

        Feature level metrics include:

        - `missing_values_abs`: Absolute amount of missing values.
        - `missing_values_pct`: Relative amount of missing values in percent.
        - `mean`: Mean value of the features.
        - `median`: Median value of the features.
        - `std`: Standard deviation of the features.
        - `min`: Minimum value of the features.
        - `max`: Maximum value of the features.

    Examples:
            >>> import ehrapy as ep
            >>> edata = ed.dt.mimic_2()
            >>> obs_qc, var_qc = ep.pp.qc_metrics(edata)
            >>> obs_qc["missing_values_pct"].plot(kind="hist", bins=20)
    """
    mtx = edata.X if layer is None else edata.layers[layer]
    var_metrics = _compute_var_metrics(mtx, edata)
    obs_metrics = _compute_obs_metrics(mtx, edata, qc_vars=qc_vars, log1p=True)

    edata.var[var_metrics.columns] = var_metrics
    edata.obs[obs_metrics.columns] = obs_metrics

    return obs_metrics, var_metrics


@singledispatch
def _compute_missing_values(mtx, axis):
    _raise_array_type_not_implemented(_compute_missing_values, type(mtx))


@_compute_missing_values.register
def _(mtx: np.ndarray, axis) -> np.ndarray:
    return pd.isnull(mtx).sum(axis)


@_compute_missing_values.register
def _(mtx: DaskArray, axis) -> np.ndarray:
    import dask.array as da

    return da.isnull(mtx).sum(axis).compute()


def _compute_obs_metrics(
    mtx,
    edata: EHRData | AnnData,
    *,
    qc_vars: Collection[str] = (),
    log1p: bool = True,
):
    """Calculates quality control metrics for observations.

    See :func:`~ehrapy.preprocessing._quality_control.calculate_qc_metrics` for a list of calculated metrics.

    Args:
        mtx: Data array.
        edata: Annotated data matrix.
        qc_vars: A list of previously calculated QC metrics to calculate summary statistics for.
        log1p: Whether to apply log1p normalization for the QC metrics. Only used with parameter 'qc_vars'.

    Returns:
        A Pandas DataFrame with the calculated metrics.
    """
    obs_metrics = pd.DataFrame(index=edata.obs_names)
    var_metrics = pd.DataFrame(index=edata.var_names)

    if "encoding_mode" in edata.var:
        for original_values_categorical in _get_encoded_features(edata):
            mtx = mtx.astype(object)
            index = np.where(var_metrics.index.str.contains(original_values_categorical))[0]

            if original_values_categorical not in edata.obs.keys():
                raise KeyError(f"Original values for {original_values_categorical} not found in edata.obs.")
            mtx[:, index[0]] = np.squeeze(
                np.where(
                    edata.obs[original_values_categorical].astype(object) == "nan",
                    np.nan,
                    edata.obs[original_values_categorical].astype(object),
                )
            )

    obs_metrics["missing_values_abs"] = _compute_missing_values(mtx, axis=1)
    obs_metrics["missing_values_pct"] = (obs_metrics["missing_values_abs"] / mtx.shape[1]) * 100

    # Specific QC metrics
    for qc_var in qc_vars:
        obs_metrics[f"total_features_{qc_var}"] = np.ravel(mtx[:, edata.var[qc_var].values].sum(axis=1))
        if log1p:
            obs_metrics[f"log1p_total_features_{qc_var}"] = np.log1p(obs_metrics[f"total_features_{qc_var}"])
        obs_metrics["total_features"] = np.ravel(mtx.sum(axis=1))
        obs_metrics[f"pct_features_{qc_var}"] = (
            obs_metrics[f"total_features_{qc_var}"] / obs_metrics["total_features"] * 100
        )

    return obs_metrics


def _compute_var_metrics(
    mtx,
    edata: EHRData | AnnData,
):
    """Compute variable metrics for quality control.

    Args:
        mtx: Data array.
        edata: Annotated data matrix.
    """
    categorical_indices = np.ndarray([0], dtype=int)
    var_metrics = pd.DataFrame(index=edata.var_names)

<<<<<<< HEAD
    if "encoding_mode" in edata.var.keys():
        for original_values_categorical in _get_encoded_features(edata):
            mtx = copy.deepcopy(mtx.astype(object))
            index = np.where(var_metrics.index.str.startswith("ehrapycat_" + original_values_categorical))[0]

            if original_values_categorical not in edata.obs.keys():
                raise KeyError(f"Original values for {original_values_categorical} not found in edata.obs.")
            mtx[:, index] = np.tile(
                np.where(
                    edata.obs[original_values_categorical].astype(object) == "nan",
                    np.nan,
                    edata.obs[original_values_categorical].astype(object),
                ).reshape(-1, 1),
                mtx[:, index].shape[1],
            )
            categorical_indices = np.concatenate([categorical_indices, index])
=======
    if "encoding_mode" in adata.var.keys():
        encoded_features = _get_encoded_features(adata)
        if encoded_features:
            mtx = mtx.astype(object)

            all_indices = []
            replacement_values = []

            for original_values_categorical in encoded_features:
                index = np.where(var_metrics.index.str.startswith("ehrapycat_" + original_values_categorical))[0]

                if original_values_categorical not in adata.obs.keys():
                    raise KeyError(f"Original values for {original_values_categorical} not found in adata.obs.")

                values = np.where(
                    adata.obs[original_values_categorical].astype(object) == "nan",
                    np.nan,
                    adata.obs[original_values_categorical].astype(object),
                )

                all_indices.append(index)
                replacement_values.append(values)

            for indices, values in zip(all_indices, replacement_values, strict=False):
                mtx[:, indices] = values.reshape(-1, 1)

            categorical_indices = np.concatenate(all_indices)
>>>>>>> 6c63c2a3

    non_categorical_indices = np.ones(mtx.shape[1], dtype=bool)
    non_categorical_indices[categorical_indices] = False

    var_metrics["missing_values_abs"] = _compute_missing_values(mtx, axis=0)
    var_metrics["missing_values_pct"] = (var_metrics["missing_values_abs"] / mtx.shape[0]) * 100

    var_metrics["mean"] = np.nan
    var_metrics["median"] = np.nan
    var_metrics["standard_deviation"] = np.nan
    var_metrics["min"] = np.nan
    var_metrics["max"] = np.nan
    var_metrics["iqr_outliers"] = np.nan

    try:
        var_metrics.loc[non_categorical_indices, "mean"] = np.nanmean(
            mtx[:, non_categorical_indices].astype(np.float64), axis=0
        )
        var_metrics.loc[non_categorical_indices, "median"] = np.nanmedian(
            mtx[:, non_categorical_indices].astype(np.float64), axis=0
        )
        var_metrics.loc[non_categorical_indices, "standard_deviation"] = np.nanstd(
            mtx[:, non_categorical_indices].astype(np.float64), axis=0
        )
        var_metrics.loc[non_categorical_indices, "min"] = np.nanmin(
            mtx[:, non_categorical_indices].astype(np.float64), axis=0
        )
        var_metrics.loc[non_categorical_indices, "max"] = np.nanmax(
            mtx[:, non_categorical_indices].astype(np.float64), axis=0
        )

        # Calculate IQR and define IQR outliers
        q1 = np.nanpercentile(mtx[:, non_categorical_indices], 25, axis=0)
        q3 = np.nanpercentile(mtx[:, non_categorical_indices], 75, axis=0)
        iqr = q3 - q1
        lower_bound = q1 - 1.5 * iqr
        upper_bound = q3 + 1.5 * iqr
        var_metrics.loc[non_categorical_indices, "iqr_outliers"] = (
            ((mtx[:, non_categorical_indices] < lower_bound) | (mtx[:, non_categorical_indices] > upper_bound))
            .any(axis=0)
            .astype(float)
        )
        # Fill all non_categoricals with False because else we have a dtype object Series which h5py cannot save
        var_metrics["iqr_outliers"] = var_metrics["iqr_outliers"].astype(bool).fillna(False)
        var_metrics = var_metrics.infer_objects()
    except (TypeError, ValueError):
        # We assume that the data just hasn't been encoded yet
        pass

    return var_metrics


@use_ehrdata(deprecated_after="1.0.0")
def qc_lab_measurements(
    edata: EHRData | AnnData,
    reference_table: pd.DataFrame = None,
    measurements: list[str] = None,
    unit: Literal["traditional", "SI"] = None,
    layer: str = None,
    threshold: int = 20,
    age_col: str = None,
    age_range: str = None,
    sex_col: str = None,
    sex: str = None,
    ethnicity_col: str = None,
    ethnicity: str = None,
    copy: bool = False,
    verbose: bool = False,
) -> EHRData | AnnData | None:
    """Examines lab measurements for reference ranges and outliers.

    Source:
        The used reference values were obtained from https://accessmedicine.mhmedical.com/content.aspx?bookid=1069&sectionid=60775149 .
        This table is compiled from data in the following sources:

        * Tietz NW, ed. Clinical Guide to Laboratory Tests. 3rd ed. Philadelphia: WB Saunders Co; 1995;
        * Laposata M. SI Unit Conversion Guide. Boston: NEJM Books; 1992;
        * American Medical Association Manual of Style: A Guide for Authors and Editors. 9th ed. Chicago: AMA; 1998:486–503. Copyright 1998, American Medical Association;
        * Jacobs DS, DeMott WR, Oxley DK, eds. Jacobs & DeMott Laboratory Test Handbook With Key Word Index. 5th ed. Hudson, OH: Lexi-Comp Inc; 2001;
        * Henry JB, ed. Clinical Diagnosis and Management by Laboratory Methods. 20th ed. Philadelphia: WB Saunders Co; 2001;
        * Kratz A, et al. Laboratory reference values. N Engl J Med. 2006;351:1548–1563; 7) Burtis CA, ed. Tietz Textbook of Clinical Chemistry and Molecular Diagnostics. 5th ed. St. Louis: Elsevier; 2012.

        This version of the table of reference ranges was reviewed and updated by Jessica Franco-Colon, PhD, and Kay Brooks.

    Limitations:
        * Reference ranges differ between continents, countries and even laboratories (https://informatics.bmj.com/content/28/1/e100419).
          The default values used here are only one of many options.
        * Ensure that the values used as input are provided with the correct units. We recommend the usage of SI values.
        * The reference values pertain to adults. Many of the reference ranges need to be adapted for children.
        * By default if no gender is provided and no unisex values are available, we use the **male** reference ranges.
        * The used reference ranges may be biased for ethnicity. Please examine the primary sources if required.
        * We recommend a glance at https://www.nature.com/articles/s41591-021-01468-6 for the effect of such covariates.

    Additional values:
        * Interleukin-6 based on https://pubmed.ncbi.nlm.nih.gov/33155686/

    If you want to specify your own table as a Pandas DataFrame please examine the existing default table.
    Ethnicity and age columns can be added.
    https://github.com/theislab/ehrapy/blob/main/ehrapy/preprocessing/laboratory_reference_tables/laposata.tsv

    Args:
        edata: Annotated data array.
        reference_table: A custom DataFrame with reference values. Defaults to the laposata table if not specified.
        measurements: A list of measurements to check.
        unit: The unit of the measurements.
        layer: Layer containing the matrix to calculate the metrics for.
        threshold: Minimum required matching confidence score of the fuzzysearch.
                   0 = no matches, 100 = all must match.
        age_col: Column containing age values.
        age_range: The inclusive age-range to filter for such as 5-99.
        sex_col: Column containing sex values. Column must contain 'U', 'M' or 'F'.
        sex: Sex to filter the reference values for. Use U for unisex which uses male values when male and female conflict.
        ethnicity_col: Column containing ethnicity values.
        ethnicity: Ethnicity to filter for.
        copy: Whether to return a copy.
        verbose: Whether to have verbose stdout. Notifies user of matched columns and value ranges.

    Returns:
        `None` if `copy=False` and modifies the passed edata, else returns an updated data object.

    Examples:
        >>> import ehrapy as ep
        >>> edata = ed.dt.mimic_2()
        >>> ep.pp.qc_lab_measurements(edata, measurements=["potassium_first"], verbose=True)
    """
    if copy:
        edata = edata.copy()

    preprocessing_dir = Path(__file__).parent.resolve()
    if reference_table is None:
        reference_table = pd.read_csv(
            f"{preprocessing_dir}/laboratory_reference_tables/laposata.tsv", sep="\t", index_col="Measurement"
        )

    for measurement in measurements:
        best_column_match, score = process.extractOne(
            query=measurement, choices=reference_table.index, score_cutoff=threshold
        )
        if best_column_match is None:
            logger.warning(f"Unable to find a match for {measurement}")
            continue
        if verbose:
            logger.info(f"Detected '{best_column_match}' for '{measurement}' with score {score}.")

        reference_column = "SI Reference Interval" if unit == "SI" else "Traditional Reference Interval"

        # Fetch all non None columns from the reference statistics
        not_none_columns = [col for col in [sex_col, age_col, ethnicity_col] if col is not None]
        not_none_columns.append(reference_column)
        reference_values = reference_table.loc[[best_column_match], not_none_columns]

        additional_columns = False
        if sex_col or age_col or ethnicity_col:  # check if additional columns were provided
            additional_columns = True

        # Check if multiple reference values occur and no additional information is available:
        if reference_values.shape[0] > 1 and additional_columns is False:
            raise ValueError(
                f"Several options for {best_column_match} reference value are available. Please specify sex, age or "
                f"ethnicity columns and their values."
            )

        try:
            if age_col:
                min_age, max_age = age_range.split("-")
                reference_values = reference_values[
                    (reference_values[age_col].str.split("-").str[0].astype(int) >= int(min_age))
                    and (reference_values[age_col].str.split("-").str[1].astype(int) <= int(max_age))
                ]
            if sex_col:
                sexes = "U|M" if sex is None else sex
                reference_values = reference_values[reference_values[sex_col].str.contains(sexes)]
            if ethnicity_col:
                reference_values = reference_values[reference_values[ethnicity_col].isin([ethnicity])]

            if layer is not None:
                actual_measurements = edata[:, measurement].layers[layer]
            else:
                actual_measurements = edata[:, measurement].X
        except TypeError:
            logger.warning(f"Unable to find specified reference values for {measurement}.")

        check = reference_values[reference_column].values
        check_str: str = np.array2string(check)
        check_str = check_str.replace("[", "").replace("]", "").replace("'", "")
        if "<" in check_str:
            upperbound = float(check_str.replace("<", ""))
            if verbose:
                logger.info(f"Using upperbound {upperbound}")

            upperbound_check_results = actual_measurements < upperbound
            upperbound_check_results_array: np.ndarray = upperbound_check_results.copy()
            edata.obs[f"{measurement} normal"] = upperbound_check_results_array
        elif ">" in check_str:
            lower_bound = float(check_str.replace(">", ""))
            if verbose:
                logger.info(f"Using lowerbound {lower_bound}")

            lower_bound_check_results = actual_measurements > lower_bound
            lower_bound_check_results_array = lower_bound_check_results.copy()
            edata.obs[f"{measurement} normal"] = lower_bound_check_results_array
        else:  # "-" range case
            min_value = float(check_str.split("-")[0])
            max_value = float(check_str.split("-")[1])
            if verbose:
                logger.info(f"Using minimum of {min_value} and maximum of {max_value}")

            range_check_results = (actual_measurements >= min_value) & (actual_measurements <= max_value)
            range_check_results_array: np.ndarray = range_check_results.copy()
            edata.obs[f"{measurement} normal"] = range_check_results_array

    return edata if copy else None


@use_ehrdata(deprecated_after="1.0.0")
def mcar_test(
    edata: EHRData | AnnData, method: Literal["little", "ttest"] = "little", *, layer: str = None
) -> float | pd.DataFrame:
    """Statistical hypothesis test for Missing Completely At Random (MCAR).

    The null hypothesis of the Little's test is that data is Missing Completely At Random (MCAR).

    We advise to use Little’s MCAR test carefully.
    Rejecting the null hypothesis may not always mean that data is not MCAR, nor is accepting the null hypothesis a guarantee that data is MCAR.
    See Schouten, R. M., & Vink, G. (2021). The Dance of the Mechanisms: How Observed Information Influences the Validity of Missingness Assumptions.
    Sociological Methods & Research, 50(3), 1243-1258. https://doi.org/10.1177/0049124118799376
    for a thorough discussion of missingness mechanisms.

    Args:
        edata: Annotated data matrix.
        method: Whether to perform a chi-square test on the entire dataset (“little”) or separate t-tests for every combination of variables (“ttest”).
        layer: Layer to apply the test to. Uses X matrix if set to `None`.

    Returns:
        A single p-value if the Little's test was applied or a Pandas DataFrame of the p-value of t-tests for each pair of features.
    """
    df = anndata_to_df(edata, layer=layer)
    from pyampute.exploration.mcar_statistical_tests import MCARTest

    mt = MCARTest(method=method)

    return mt(df)<|MERGE_RESOLUTION|>--- conflicted
+++ resolved
@@ -9,11 +9,7 @@
 from lamin_utils import logger
 from thefuzz import process
 
-<<<<<<< HEAD
-from ehrapy._compat import _raise_array_type_not_implemented, use_ehrdata
-=======
 from ehrapy._compat import DaskArray, _raise_array_type_not_implemented
->>>>>>> 6c63c2a3
 from ehrapy.anndata import anndata_to_df
 from ehrapy.preprocessing._encoding import _get_encoded_features
 
@@ -21,16 +17,6 @@
     from collections.abc import Collection
 
     from anndata import AnnData
-<<<<<<< HEAD
-    from ehrdata import EHRData
-try:
-    import dask.array as da
-
-    DASK_AVAILABLE = True
-except ImportError:
-    DASK_AVAILABLE = False
-=======
->>>>>>> 6c63c2a3
 
 
 @use_ehrdata(deprecated_after="1.0.0")
@@ -165,7 +151,6 @@
     categorical_indices = np.ndarray([0], dtype=int)
     var_metrics = pd.DataFrame(index=edata.var_names)
 
-<<<<<<< HEAD
     if "encoding_mode" in edata.var.keys():
         for original_values_categorical in _get_encoded_features(edata):
             mtx = copy.deepcopy(mtx.astype(object))
@@ -182,35 +167,6 @@
                 mtx[:, index].shape[1],
             )
             categorical_indices = np.concatenate([categorical_indices, index])
-=======
-    if "encoding_mode" in adata.var.keys():
-        encoded_features = _get_encoded_features(adata)
-        if encoded_features:
-            mtx = mtx.astype(object)
-
-            all_indices = []
-            replacement_values = []
-
-            for original_values_categorical in encoded_features:
-                index = np.where(var_metrics.index.str.startswith("ehrapycat_" + original_values_categorical))[0]
-
-                if original_values_categorical not in adata.obs.keys():
-                    raise KeyError(f"Original values for {original_values_categorical} not found in adata.obs.")
-
-                values = np.where(
-                    adata.obs[original_values_categorical].astype(object) == "nan",
-                    np.nan,
-                    adata.obs[original_values_categorical].astype(object),
-                )
-
-                all_indices.append(index)
-                replacement_values.append(values)
-
-            for indices, values in zip(all_indices, replacement_values, strict=False):
-                mtx[:, indices] = values.reshape(-1, 1)
-
-            categorical_indices = np.concatenate(all_indices)
->>>>>>> 6c63c2a3
 
     non_categorical_indices = np.ones(mtx.shape[1], dtype=bool)
     non_categorical_indices[categorical_indices] = False
