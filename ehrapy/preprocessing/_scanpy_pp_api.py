--- conflicted
+++ resolved
@@ -116,13 +116,8 @@
     Args:
         edata: Data object containing all observations.
         keys: Keys for observation annotation on which to regress on.
-<<<<<<< HEAD
-        n_jobs: Number of jobs for parallel computation. `None` means using :attr:`scanpy._settings.ScanpyConfig.n_jobs`.
-        copy: Determines whether a copy of `edata` is returned.
-=======
         n_jobs: Number of jobs for parallel computation.
         copy: Determines whether a copy of `adata` is returned.
->>>>>>> 6c63c2a3
 
     Returns:
         Depending on `copy` returns or updates the data object with the corrected data matrix.
