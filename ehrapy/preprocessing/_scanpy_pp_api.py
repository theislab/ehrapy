from __future__ import annotations

import warnings
from collections.abc import Callable, Sequence
from functools import singledispatch
from types import MappingProxyType
from typing import TYPE_CHECKING, Any, Literal, TypeAlias

import numpy as np
import scanpy as sc
import scipy.sparse as sp
from anndata import AnnData

from ehrapy._compat import function_2D_only, use_ehrdata

if TYPE_CHECKING:
    from collections.abc import Collection, Mapping

<<<<<<< HEAD
    from anndata import AnnData
    from ehrdata import EHRData
=======
    from ehrdata import EHRData
    from numpy.typing import NDArray
>>>>>>> 847d8b82
    from scanpy.neighbors import KnnTransformerLike
    from scipy.sparse import spmatrix

    from ehrapy.preprocessing._types import AnyRandom, CSBase, KnownTransformer, RNGLike, SeedLike


@function_2D_only()
def pca(
    data: EHRData | AnnData | np.ndarray | spmatrix,
    *,
    n_comps: int | None = None,
    zero_center: bool | None = True,
    svd_solver: str = "arpack",
    random_state: AnyRandom = 0,
    return_info: bool = False,
    dtype: str = "float32",
    layer: str | None = None,
    copy: bool = False,
    chunked: bool = False,
    chunk_size: int | None = None,
) -> EHRData | AnnData | np.ndarray | spmatrix | None:  # pragma: no cover
    """Computes a principal component analysis.

    Computes PCA coordinates, loadings and variance decomposition. Uses the implementation of *scikit-learn*.

    Args:
        data: The (annotated) data matrix of shape `n_obs` × `n_vars`. Rows correspond to observations and columns to features.
        n_comps: Number of principal components to compute.
                 Defaults to 50, or 1 - minimum dimension size of selected representation.
        zero_center: If `True`, compute standard PCA from covariance matrix.
                     If `False`, omit zero-centering variables (uses :class:`~sklearn.decomposition.TruncatedSVD`), which allows to handle sparse input efficiently.
                     Passing `None` decides automatically based on sparseness of the data.
        svd_solver: SVD solver to use:

                    * `'arpack'` (the default) for the ARPACK wrapper in SciPy (:func:`~scipy.sparse.linalg.svds`)

                    * `'randomized'` for the randomized algorithm due to Halko (2009).

                    * `'auto'` chooses automatically depending on the size of the problem.

                    * `'lobpcg'` An alternative SciPy solver.

                    Efficient computation of the principal components of a sparse matrix currently only works with the `'arpack`' or `'lobpcg'` solvers.
        random_state: Change to use different initial states for the optimization.
        return_info: Only relevant when not passing an :class:`~ehrdata.EHRData`: or :class:`~anndata.AnnData`: see “**Returns**”.
        dtype: Numpy data type string to which to convert the result.
        layer: The layer to operate on.
        copy: If an :class:`~ehrdata.EHRData`: or :class:`~anndata.AnnData`: is passed, determines whether a copy is returned. Is ignored otherwise.
        chunked: If `True`, perform an incremental PCA on segments of `chunk_size`.
                  The incremental PCA automatically zero centers and ignores settings of
                  `random_seed` and `svd_solver`. If `False`, perform a full PCA.
        chunk_size: Number of observations to include in each chunk. Required if `chunked=True` was passed.

    Returns:
        :X_pca: :class:`~scipy.sparse.spmatrix`, :class:`~numpy.ndarray`

        If `data` is array-like and `return_info=False` was passed, this function only returns `X_pca`...

        edata : :class:`~ehrdata.EHRData` or :class:`~anndata.AnnData`

        …otherwise if `copy=True` it returns or else adds fields to `edata`:

        `.obsm['X_pca']`
        PCA representation of data.

        `.varm['PCs']`
        The principal components containing the loadings.

        `.uns['pca']['variance_ratio']`
        Ratio of explained variance.

        `.uns['pca']['variance']`
        Explained variance, equivalent to the eigenvalues of the covariance matrix.
    """
    return sc.pp.pca(
        data=data,
        layer=layer,
        n_comps=n_comps,
        zero_center=zero_center,
        svd_solver=svd_solver,
        random_state=random_state,
        return_info=return_info,
        use_highly_variable=False,
        dtype=dtype,
        copy=copy,
        chunked=chunked,
        chunk_size=chunk_size,
    )


@use_ehrdata(deprecated_after="1.0.0")
@function_2D_only()
def regress_out(
    edata: EHRData | AnnData,
    *,
    keys: str | Sequence[str],
    n_jobs: int | None = None,
    layer: str | None = None,
    copy: bool = False,
) -> EHRData | AnnData | None:  # pragma: no cover
    """Regress out (mostly) unwanted sources of variation.

    Uses simple linear regression. This is inspired by Seurat's `regressOut` function in R [Satija15].
    Note that this function tends to overcorrect in certain circumstances.

    Args:
        edata: Central data object.
        keys: Keys for observation annotation on which to regress on.
        n_jobs: Number of jobs for parallel computation.
        layer: The layer to operate on.
        copy: Determines whether a copy of `adata` is returned.

    Returns:
        Depending on `copy` returns or updates the data object with the corrected data matrix.
    """
    return sc.pp.regress_out(adata=edata, keys=keys, n_jobs=n_jobs, layer=layer, copy=copy)


def subsample(
    data: EHRData | AnnData | np.ndarray | spmatrix,
    *,
    fraction: float | None = None,
    n_obs: int | None = None,
    random_state: AnyRandom = 0,
    copy: bool = False,
<<<<<<< HEAD
) -> EHRData | AnnData | np.ndarray | spmatrix | None:  # pragma: no cover
    """Subsample to a fraction of the number of observations.

    Args:
        data: Central data object.
        fraction: Subsample to this `fraction` of the number of observations.
        n_obs: Subsample to this number of observations.
        random_state: Random seed to change subsampling.
        copy: If an :class:`~ehrdata.EHRData`: or :class:`~anndata.AnnData`: is passed, determines whether a copy is returned.

    Returns:
        Returns `X[obs_indices], obs_indices` if data is array-like, otherwise subsamples the passed
        :class:`~ehrdata.EHRData`: or :class:`~anndata.AnnData` (`copy == False`) or returns a subsampled copy of it (`copy == True`).
=======
) -> AnnData | None:  # pragma: no cover
    warnings.warn(
        "This function is deprecated and will be removed in the next release. Use ep.pp.sample instead.",
        DeprecationWarning,
        stacklevel=2,
    )
    return sample(data=data, fraction=fraction, n_obs=n_obs, rng=random_state, copy=copy)


def sample(
    data: AnnData | np.ndarray | CSBase,
    fraction: float | None = None,
    *,
    n_obs: int | None = None,
    rng: RNGLike | SeedLike | None = None,
    balanced: bool = False,
    balanced_method: Literal["RandomUnderSampler", "RandomOverSampler"] = "RandomUnderSampler",
    balanced_key: str | None = None,
    copy: bool = False,
    replace: bool = False,
    axis: Literal["obs", 0, "var", 1] = "obs",
    p: str | NDArray[np.bool_] | NDArray[np.floating] | None = None,
) -> AnnData | None | tuple[np.ndarray | CSBase, np.ndarray]:  # pragma: no cover
    """Sample a fraction or a number of observations / variables with or without replacement.

    Args:
        data: The (annotated) data matrix of shape `n_obs` × `n_vars`. Rows correspond to observations (patients) and columns to features.
        fraction: Sample to this `fraction` of the number of observations.
        n_obs: Sample to this number of observations.
        rng: Random seed.
        copy: If an :class:`~anndata.AnnData` is passed, determines whether a copy is returned.
        balanced: If `True`, balance the groups in `adata.obs[key]` by under- or over-sampling.
                  Requires `key` to be set. If `False`, simple random sampling is performed.
        balanced_method: The sampling method, either "RandomUnderSampler" for under-sampling or "RandomOverSampler" for over-sampling. Only relevant if `balanced=True`.
        balanced_key: Key in `adata.obs` to use for balancing the groups. Only relevant if `balanced=True`.
        replace: If `True`, samples are drawn with replacement. Only relevant if `balanced=False`.
        axis: Axis to sample on. Either `obs` / `0` (observations, default) or `var` / `1` (variables).
        p: Drawing probabilities (floats) or mask (bools).
            Either an `axis`-sized array, or the name of a column
            If p is an array of probabilities, it must sum to 1.

    Returns:
        Returns `X[obs_indices], obs_indices` if data is array-like, otherwise subsamples the passed
        :class:`~anndata.AnnData` (`copy == False`) or returns a subsampled copy of it (`copy == True`).

    Examples:
        >>> import ehrapy as ep
        >>> adata = ep.data.diabetes_130_fairlearn(columns_obs_only=["age"])
        >>> adata.obs.age.value_counts()
        age
        'Over 60 years'          68541
        '30-60 years'            30716
        '30 years or younger'     2509
        >>> adata_balanced = ep.pp.sample(
        ...     adata, balanced=True, balanced_method="RandomUnderSampler", balanced_key="age", copy=True
        ... )
        >>> adata_balanced.obs.age.value_counts()
         age
        '30 years or younger'    2509
        '30-60 years'            2509
        'Over 60 years'          2509
>>>>>>> 847d8b82
    """
    if balanced:
        if balanced_key is None:
            raise TypeError("Key must be provided when balanced=True")

        if isinstance(data, AnnData):
            if balanced_key not in data.obs.columns:
                raise ValueError(
                    f"Key '{balanced_key}' not found in adata.obs. Available keys are: {data.obs.columns.tolist()}"
                )

            labels = data.obs[balanced_key].values

        elif isinstance(data, sp.csr_matrix | sp.csc_matrix) or isinstance(data, np.ndarray):
            labels = np.asarray(balanced_key)
            if labels.shape[0] != data.shape[0]:
                raise ValueError(
                    f"Length of labels ({labels.shape[0]}) does not match number of observations ({data.shape[0]})"
                )

        else:
            raise TypeError("data must be an AnnData, numpy array or scipy sparse matrix when balanced=True")

        if balanced_method == "RandomUnderSampler" or balanced_method == "RandomOverSampler":
            sampled_indices, sampled_labels = _random_resample(labels, method=balanced_method, random_state=rng)
        else:
            raise ValueError(f"Unknown sampling method: {balanced_method}")

        if isinstance(data, AnnData):
            if copy:
                return data[sampled_indices].copy()
            else:
                data._inplace_subset_obs(sampled_indices)
                return None
        else:
            return data[sampled_indices], sampled_indices
    else:
        return sc.pp.sample(data=data, fraction=fraction, n=n_obs, rng=rng, copy=copy, replace=replace, axis=axis, p=p)


@use_ehrdata(deprecated_after="1.0.0")
@function_2D_only()
def combat(
    edata: EHRData | AnnData,
    *,
    key: str = "batch",
    covariates: Collection[str] | None = None,
    layer: str | None = None,
    inplace: bool = True,
) -> EHRData | AnnData | np.ndarray | None:  # pragma: no cover
    """ComBat function for batch effect correction :cite:p:`Johnson2006`, :cite:p:`Leek2012`, :cite:p:`Pedersen2012`.

    Corrects for batch effects by fitting linear models, gains statistical power via an EB framework where information is borrowed across features.
    This uses the implementation `combat.py`:cite:p:`Pedersen2012`.

    .. _combat.py: https://github.com/brentp/combat.py

    Args:
        edata: Central data object.
        key: Key to a categorical annotation from `.obs` that will be used for batch effect removal.
        covariates: Additional covariates besides the batch variable such as adjustment variables or biological condition.
                    This parameter refers to the design matrix `X` in Equation 2.1 in :cite:p:`Johnson2006` and to the `mod` argument in
                    the original combat function in the sva R package.
                    Note that not including covariates may introduce bias or lead to the removal of signal in unbalanced designs.
        layer: The layer to operate on.
        inplace: Whether to replace edata.X or to return the corrected data

    Returns:
        Depending on the value of `inplace`, either returns the corrected matrix or modifies `edata.X`.
    """
    # Since scanpy's combat does not support layers, we need to copy the data to the X matrix and then copy the result back to the layer
    if layer is None:
        return sc.pp.combat(adata=edata, key=key, covariates=covariates, inplace=inplace)
    else:
        X = edata.X.copy()
        edata.X = edata.layers[layer].copy()
        if not inplace:
            return sc.pp.combat(adata=edata, key=key, covariates=covariates, inplace=False)
        else:
            sc.pp.combat(adata=edata, key=key, covariates=covariates, inplace=True)
            edata.layers[layer] = edata.X
            edata.X = X
            return None


_Method = Literal["umap", "gauss"]
_MetricFn = Callable[[np.ndarray, np.ndarray], float]
_MetricSparseCapable = Literal["cityblock", "cosine", "euclidean", "l1", "l2", "manhattan"]
_MetricScipySpatial = Literal[
    "braycurtis",
    "canberra",
    "chebyshev",
    "correlation",
    "dice",
    "hamming",
    "jaccard",
    "kulsinski",
    "mahalanobis",
    "minkowski",
    "rogerstanimoto",
    "russellrao",
    "seuclidean",
    "sokalmichener",
    "sokalsneath",
    "sqeuclidean",
    "yule",
]
_Metric = _MetricSparseCapable | _MetricScipySpatial


@function_2D_only()
@use_ehrdata(deprecated_after="1.0.0")
def neighbors(
    edata: EHRData | AnnData,
    *,
    n_neighbors: int = 15,
    n_pcs: int | None = None,
    use_rep: str | None = None,
    knn: bool = True,
    random_state: AnyRandom = 0,
    method: _Method = "umap",
    transformer: KnnTransformerLike | KnownTransformer | None = None,
    metric: _Metric | _MetricFn = "euclidean",
    metric_kwds: Mapping[str, Any] = MappingProxyType({}),
    key_added: str | None = None,
    copy: bool = False,
) -> EHRData | AnnData | None:  # pragma: no cover
    """Compute a neighborhood graph of observations :cite:p:`McInnes2018`.

    The neighbor search efficiency of this heavily relies on UMAP :cite:p:`McInnes2018`,
    which also provides a method for estimating connectivities of data points -
    the connectivity of the manifold (`method=='umap'`). If `method=='gauss'`,
    connectivities are computed according to :cite:p:`Coifman2005`, in the adaption of :cite:p:`Haghverdi2016`.

    Args:
        edata: Central data object.
        n_neighbors: The size of local neighborhood (in terms of number of neighboring data points) used for manifold approximation.
                     Larger values result in more global views of the manifold, while smaller values result in more local data being preserved.
                     In general values should be in the range 2 to 100. If `knn` is `True`, number of nearest neighbors to be searched.
                     If `knn` is `False`, a Gaussian kernel width is set to the distance of the `n_neighbors` neighbor.
        n_pcs: Use this many PCs. If `n_pcs==0` use `.X` if `use_rep is None`.
        use_rep: Use the indicated representation. `'X'` or any key for `.obsm` is valid.
                 If `None`, the representation is chosen automatically:
                 For `.n_vars` < 50, `.X` is used, otherwise 'X_pca' is used.
                 If 'X_pca' is not present, it's computed with default parameters.
        knn: If `True`, use a hard threshold to restrict the number of neighbors to `n_neighbors`, that is, consider a knn graph.
             Otherwise, use a Gaussian Kernel to assign low weights to neighbors more distant than the `n_neighbors` nearest neighbor.
        random_state: A numpy random seed.
        method: Use 'umap' :cite:p:`McInnes2018` or 'gauss' (Gauss kernel following :cite:p:`Coifman2005` with adaptive width :cite:p:`Haghverdi2016` for computing connectivities.
                Use 'rapids' for the RAPIDS implementation of UMAP (experimental, GPU only).
        metric: A known metric's name or a callable that returns a distance.
        transformer: Approximate kNN search implementation. Follows the API of
                :class:`~sklearn.neighbors.KNeighborsTransformer`.
                See scanpy's `knn-transformers tutorial <https://scanpy.readthedocs.io/en/latest/how-to/knn-transformers.html>`_ for more details. This tutorial is also valid for ehrapy's `neighbors` function.
                Next to the advanced options from the knn-transformers tutorial, this argument accepts the following basic options:

                `None` (the default)
                    Behavior depends on data size.
                    For small data, uses :class:`~sklearn.neighbors.KNeighborsTransformer` with algorithm="brute" for exact kNN, otherwise uses
                    :class:`~pynndescent.pynndescent_.PyNNDescentTransformer` for approximate kNN.
                `'pynndescent'`
                    Uses :class:`~pynndescent.pynndescent_.PyNNDescentTransformer` for approximate kNN.
                `'sklearn'`
                    Uses :class:`~sklearn.neighbors.KNeighborsTransformer` with algorithm="brute" for exact kNN.
        metric_kwds: Options for the metric.
        key_added: If not specified, the neighbors data is stored in .uns['neighbors'],
                   distances and connectivities are stored in .obsp['distances'] and .obsp['connectivities'] respectively.
                   If specified, the neighbors data is added to .uns[key_added], distances are stored in .obsp[key_added+'_distances']
                   and connectivities in .obsp[key_added+'_connectivities'].
        copy: Determines whether a copy of `edata` is returned.

    Returns:
         Depending on `copy`, updates or returns `edata` with the following;
         See `key_added` parameter description for the storage path of connectivities and distances.

         **connectivities** : sparse matrix of dtype `float32`.
         Weighted adjacency matrix of the neighborhood graph of data points. Weights should be interpreted as connectivities.

         **distances** : sparse matrix of dtype `float32`.
         Instead of decaying weights, this stores distances for each pair of neighbors.
    """
    return sc.pp.neighbors(
        adata=edata,
        n_neighbors=n_neighbors,
        n_pcs=n_pcs,
        use_rep=use_rep,
        knn=knn,
        random_state=random_state,
        method=method,
        transformer=transformer,
        metric=metric,
        metric_kwds=metric_kwds,
        key_added=key_added,
        copy=copy,
    )


def _random_resample(
    label: str | np.ndarray,
    target: str = "balanced",
    method: Literal["RandomUnderSampler", "RandomOverSampler"] = "RandomUnderSampler",
    random_state: RNGLike | SeedLike | None = None,
) -> tuple[np.ndarray, np.ndarray]:
    """Helper function to under- or over-sample the data to achieve a balanced dataset.

    Args:
        label: The labels of the data.
        target: The target number of samples for each class. If "balanced", it will balance the classes to the minimum class size.
        method: The sampling method, either "RandomUnderSampler" for under-sampling or "RandomOverSampler" for over-sampling.
        random_state: Random seed.

    Returns:
        A tuple of (sampled_indices, sampled_labels).
    """
    label = np.asarray(label)
    if isinstance(random_state, np.random.Generator):
        rnd = random_state
    else:
        rnd = np.random.default_rng(random_state)
    classes, counts = np.unique(label, return_counts=True)

    if target == "balanced":
        if method == "RandomUnderSampler":
            target_count = counts.min()
        elif method == "RandomOverSampler":
            target_count = counts.max()
        else:
            raise ValueError(f"Unknown sampling method: {method}")

    indices = []

    for c in classes:
        class_idx = np.where(label == c)[0]
        n = len(class_idx)
        if method == "RandomUnderSampler":
            if n > target_count:
                sampled_idx = rnd.choice(class_idx, size=target_count, replace=False)
                indices.extend(sampled_idx)
            else:
                indices.extend(class_idx)
        elif method == "RandomOverSampler":
            if n < target_count:
                sampled_idx = rnd.choice(class_idx, size=target_count, replace=True)
                indices.extend(sampled_idx)
            else:
                indices.extend(class_idx)

    sample_indices = np.array(indices)
    return sample_indices, label[sample_indices]<|MERGE_RESOLUTION|>--- conflicted
+++ resolved
@@ -16,13 +16,8 @@
 if TYPE_CHECKING:
     from collections.abc import Collection, Mapping
 
-<<<<<<< HEAD
-    from anndata import AnnData
-    from ehrdata import EHRData
-=======
     from ehrdata import EHRData
     from numpy.typing import NDArray
->>>>>>> 847d8b82
     from scanpy.neighbors import KnnTransformerLike
     from scipy.sparse import spmatrix
 
@@ -148,22 +143,7 @@
     n_obs: int | None = None,
     random_state: AnyRandom = 0,
     copy: bool = False,
-<<<<<<< HEAD
-) -> EHRData | AnnData | np.ndarray | spmatrix | None:  # pragma: no cover
-    """Subsample to a fraction of the number of observations.
-
-    Args:
-        data: Central data object.
-        fraction: Subsample to this `fraction` of the number of observations.
-        n_obs: Subsample to this number of observations.
-        random_state: Random seed to change subsampling.
-        copy: If an :class:`~ehrdata.EHRData`: or :class:`~anndata.AnnData`: is passed, determines whether a copy is returned.
-
-    Returns:
-        Returns `X[obs_indices], obs_indices` if data is array-like, otherwise subsamples the passed
-        :class:`~ehrdata.EHRData`: or :class:`~anndata.AnnData` (`copy == False`) or returns a subsampled copy of it (`copy == True`).
-=======
-) -> AnnData | None:  # pragma: no cover
+) -> EHRData | AnnData | None:  # pragma: no cover
     warnings.warn(
         "This function is deprecated and will be removed in the next release. Use ep.pp.sample instead.",
         DeprecationWarning,
@@ -173,7 +153,7 @@
 
 
 def sample(
-    data: AnnData | np.ndarray | CSBase,
+    data: EHRData | AnnData | np.ndarray | CSBase,
     fraction: float | None = None,
     *,
     n_obs: int | None = None,
@@ -185,11 +165,11 @@
     replace: bool = False,
     axis: Literal["obs", 0, "var", 1] = "obs",
     p: str | NDArray[np.bool_] | NDArray[np.floating] | None = None,
-) -> AnnData | None | tuple[np.ndarray | CSBase, np.ndarray]:  # pragma: no cover
+) -> EHRData | AnnData | None | tuple[np.ndarray | CSBase, np.ndarray]:  # pragma: no cover
     """Sample a fraction or a number of observations / variables with or without replacement.
 
     Args:
-        data: The (annotated) data matrix of shape `n_obs` × `n_vars`. Rows correspond to observations (patients) and columns to features.
+        data: Central data object.
         fraction: Sample to this `fraction` of the number of observations.
         n_obs: Sample to this number of observations.
         rng: Random seed.
@@ -206,25 +186,25 @@
 
     Returns:
         Returns `X[obs_indices], obs_indices` if data is array-like, otherwise subsamples the passed
-        :class:`~anndata.AnnData` (`copy == False`) or returns a subsampled copy of it (`copy == True`).
+        Central data object (`copy == False`) or returns a subsampled copy of it (`copy == True`).
 
     Examples:
         >>> import ehrapy as ep
-        >>> adata = ep.data.diabetes_130_fairlearn(columns_obs_only=["age"])
-        >>> adata.obs.age.value_counts()
+        >>> edata = ed.diabetes_130_fairlearn(columns_obs_only=["age"])
+        >>> ep.ad.move_to_obs(edata, ["age"])
+        >>> edata.obs.age.value_counts()
         age
         'Over 60 years'          68541
         '30-60 years'            30716
         '30 years or younger'     2509
-        >>> adata_balanced = ep.pp.sample(
-        ...     adata, balanced=True, balanced_method="RandomUnderSampler", balanced_key="age", copy=True
+        >>> edata_balanced = ep.pp.sample(
+        ...     edata, balanced=True, balanced_method="RandomUnderSampler", balanced_key="age", copy=True
         ... )
-        >>> adata_balanced.obs.age.value_counts()
+        >>> edata_balanced.obs.age.value_counts()
          age
         '30 years or younger'    2509
         '30-60 years'            2509
         'Over 60 years'          2509
->>>>>>> 847d8b82
     """
     if balanced:
         if balanced_key is None:
@@ -233,7 +213,7 @@
         if isinstance(data, AnnData):
             if balanced_key not in data.obs.columns:
                 raise ValueError(
-                    f"Key '{balanced_key}' not found in adata.obs. Available keys are: {data.obs.columns.tolist()}"
+                    f"Key '{balanced_key}' not found in edata.obs. Available keys are: {data.obs.columns.tolist()}"
                 )
 
             labels = data.obs[balanced_key].values
@@ -246,7 +226,7 @@
                 )
 
         else:
-            raise TypeError("data must be an AnnData, numpy array or scipy sparse matrix when balanced=True")
+            raise TypeError("data must be an EHRData, AnnData, numpy array or scipy sparse matrix when balanced=True")
 
         if balanced_method == "RandomUnderSampler" or balanced_method == "RandomOverSampler":
             sampled_indices, sampled_labels = _random_resample(labels, method=balanced_method, random_state=rng)
