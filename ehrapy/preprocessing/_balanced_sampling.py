--- conflicted
+++ resolved
@@ -1,16 +1,5 @@
 from __future__ import annotations
 
-<<<<<<< HEAD
-from typing import Literal
-
-from anndata import AnnData
-from ehrdata import EHRData
-from imblearn.over_sampling import RandomOverSampler
-from imblearn.under_sampling import RandomUnderSampler
-
-from ehrapy._compat import use_ehrdata
-
-=======
 import warnings
 from typing import TYPE_CHECKING, Literal
 
@@ -18,8 +7,10 @@
 
 if TYPE_CHECKING:
     from anndata import AnnData
+    from ehrdata import EHRData
 
->>>>>>> 847d8b82
+from ehrapy._compat import use_ehrdata
+
 
 @use_ehrdata(deprecated_after="1.0.0")
 def balanced_sample(
@@ -30,80 +21,12 @@
     method: Literal["RandomUnderSampler", "RandomOverSampler"] = "RandomUnderSampler",
     sampler_kwargs: dict = None,
     copy: bool = False,
-<<<<<<< HEAD
-) -> EHRData | AnnData | None:
-    """Balancing groups in the dataset.
-
-    Balancing groups in the dataset based on group members in `.obs[key]` using the `imbalanced-learn <https://imbalanced-learn.org/stable/index.html>`_ package.
-    Currently, supports `RandomUnderSampler` and `RandomOverSampler`.
-
-    Note that `RandomOverSampler <https://imbalanced-learn.org/stable/references/generated/imblearn.over_sampling.RandomOverSampler.html>`_
-    only replicates observations of the minority groups, which distorts several downstream analyses, very prominently neighborhood calculations and downstream analyses depending on that.
-    The `RandomUnderSampler <https://imbalanced-learn.org/stable/references/generated/imblearn.under_sampling.RandomUnderSampler.html>`_
-    by  default undersamples the majority group without replacement, not causing this issues of replicated observations.
-
-    Args:
-        edata: The annotated data matrix of shape `n_obs` × `n_vars`.
-        key: The key in `edata.obs` that contains the group information.
-        random_state: Random seed.
-        method: The method to use for balancing.
-        sampler_kwargs: Keyword arguments for the sampler, see the `imbalanced-learn` documentation for options.
-        copy: If True, return a copy of the balanced data.
-
-    Returns:
-        A new data object, with the balanced groups.
-
-    Examples:
-        >>> import ehrdata as ed
-        >>> import ehrapy as ep
-        >>> edata = ed.dt.diabetes_130_fairlearn(columns_obs_only=["age"])
-        >>> edata.obs.age.value_counts()
-        age
-        'Over 60 years'          68541
-        '30-60 years'            30716
-        '30 years or younger'     2509
-        >>> edata_balanced = ep.pp.balanced_sample(edata, key="age")
-        >>> edata_balanced.obs.age.value_counts()
-        age
-        '30 years or younger'    2509
-        '30-60 years'            2509
-        'Over 60 years'          2509
-    """
-    if not isinstance(edata, EHRData | AnnData):
-        raise ValueError(f"Input data is not an EHRData orAnnData object: type of {edata}, is {type(edata)}")
-
-    if sampler_kwargs is None:
-        sampler_kwargs = {"random_state": random_state}
-    else:
-        sampler_kwargs["random_state"] = random_state
-
-    if method == "RandomUnderSampler":
-        sampler = RandomUnderSampler(**sampler_kwargs)
-    elif method == "RandomOverSampler":
-        sampler = RandomOverSampler(**sampler_kwargs)
-    else:
-        raise ValueError(f"Unknown sampling method: {method}")
-
-    if key in edata.obs.keys():
-        use_label = edata.obs[key]
-    else:
-        raise ValueError(f"key not in edata.obs: {key}")
-
-    sampler.fit_resample(edata.X, use_label)
-
-    if copy:
-        return edata[sampler.sample_indices_].copy()
-    else:
-        edata._inplace_subset_obs(sampler.sample_indices_)
-        return None
-=======
-) -> AnnData:
+) -> EHRData | AnnData:
     warnings.warn(
         "This function is renamed. Use ep.pp.sample instead.",
         DeprecationWarning,
         stacklevel=2,
     )
     return ep.pp.sample(
-        data=adata, rng=random_state, balanced=True, balanced_method=method, balanced_key=key, copy=copy
-    )
->>>>>>> 847d8b82
+        data=edata, rng=random_state, balanced=True, balanced_method=method, balanced_key=key, copy=copy
+    )