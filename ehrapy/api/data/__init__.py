--- conflicted
+++ resolved
@@ -20,20 +20,12 @@
     return Datasets.mimic_2(encode=encode)
 
 
-<<<<<<< HEAD
-def mimic_3_demo(encode: bool = False, mudata: bool = False):
-=======
 def mimic_3_demo(encode: bool = False, return_mudata: bool = False):
->>>>>>> 5a9cee38
     """Downloads and returns a prepared MuData object of the clinical data from the MIMIC-III database (https://physionet.org/content/mimic2-iaccd/1.0/)
 
     Args:
         encode: Whether to return an already encoded MuData object
-<<<<<<< HEAD
-        mudata: Whether to return a MuData object. Returns a Dictionary of file names to AnnData objects if False
-=======
         return_mudata: Whether to return a MuData object. Returns a Dictionary of file names to AnnData objects if False
->>>>>>> 5a9cee38
 
     Returns:
         An :class:`~mudata.MuData` object with the (optionally encoded) values in X
@@ -42,12 +34,6 @@
         .. code-block:: python
 
                 import ehrapy.api as ep
-<<<<<<< HEAD
-                mudata = eh.data.mimic_3_demo(encode=True, mudata=True)
-    """
-    return Datasets.mimic_3_demo(encode=encode, mudata=True)
-=======
                 mudata = eh.data.mimic_3_demo(encode=True, return_mudata=True)
     """
-    return Datasets.mimic_3_demo(encode=encode, return_mudata=return_mudata)
->>>>>>> 5a9cee38
+    return Datasets.mimic_3_demo(encode=encode, return_mudata=return_mudata)