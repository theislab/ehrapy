--- conflicted
+++ resolved
@@ -29,20 +29,12 @@
         return adata
 
     @staticmethod
-<<<<<<< HEAD
-    def mimic_3_demo(encode: bool = False, mudata: bool = False) -> Union[MuData, List[AnnData]]:
-=======
     def mimic_3_demo(encode: bool = False, return_mudata: bool = False) -> Union[MuData, List[AnnData]]:
->>>>>>> 5a9cee38
         """Loads the MIMIC-III demo dataset
 
         Args:
             encode: Whether to return an already encoded object
-<<<<<<< HEAD
-            mudata: Whether to return a MuData object. Returns a Dictionary of file names to AnnData objects if False
-=======
             return_mudata: Whether to return a MuData object. Returns a Dictionary of file names to AnnData objects if False
->>>>>>> 5a9cee38
 
         Returns:
             :class:`~mudata.MuData` object of the MIMIC-III demo Dataset
@@ -50,17 +42,10 @@
         mdata = DataReader.read(
             filename="ehrapy_mimicIII",
             backup_url="https://physionet.org/static/published-projects/mimiciii-demo/mimic-iii-clinical-database-demo-1.4.zip",
-<<<<<<< HEAD
-            return_mudata=mudata,
-        )
-        if encode:
-            if not mudata:
-=======
             return_mudata=return_mudata,
         )
         if encode:
             if not return_mudata:
->>>>>>> 5a9cee38
                 raise ValueError(
                     "Currently we only support the encoding of a single AnnData object or a single MuData object."
                 )
