<<<<<<< HEAD
from anndata import AnnData

from ehrapy.api.preprocessing._data_imputation import (
    _knn,
    _mean,
    _median,
    _miss_forest,
    _most_frequent,
    _replace_explicit,
)
=======
from ehrapy.api.preprocessing._data_imputation import replace_explicit
from ehrapy.api.preprocessing._quality_control import calculate_qc_metrics
>>>>>>> 25ba8ea4
from ehrapy.api.preprocessing._scanpy_pp_api import *  # noqa: E402,F403


def impute(adata: AnnData, mode: str, copy: bool = False, **kwargs) -> AnnData:
    """Replaces all missing values in all or the specified columns with the passed value

    Args:
        adata: :class:`~anndata.AnnData` object containing X to impute values in
        mode: Imputation procedure to use
        copy: Whether to return a copy or act in place

    Returns:
        :class:`~anndata.AnnData` object with imputed X

    Example:
        .. code-block:: python

            import ehrapy.api as ep
            adata = ep.data.mimic_2()
            TODO
    """
    if copy:
        adata = adata.copy()

    impute_modes = {
        "explicit": _replace_explicit,
        "knn": _knn,
        "mean": _mean,
        "median": _median,
        "most_frequent": _most_frequent,
        "miss_forest": _miss_forest,
    }
    return impute_modes.get(mode)(adata, **kwargs)<|MERGE_RESOLUTION|>--- conflicted
+++ resolved
@@ -1,4 +1,3 @@
-<<<<<<< HEAD
 from anndata import AnnData
 
 from ehrapy.api.preprocessing._data_imputation import (
@@ -9,10 +8,7 @@
     _most_frequent,
     _replace_explicit,
 )
-=======
-from ehrapy.api.preprocessing._data_imputation import replace_explicit
 from ehrapy.api.preprocessing._quality_control import calculate_qc_metrics
->>>>>>> 25ba8ea4
 from ehrapy.api.preprocessing._scanpy_pp_api import *  # noqa: E402,F403
 
 
