from pathlib import Path
from typing import Dict, Generator, Iterable, Iterator, List, NamedTuple, Optional, Sequence, Union

import numpy as np
import pandas as pd
from _collections import OrderedDict
from anndata import AnnData
from anndata import read as read_h5ad
from mudata import MuData
from rich import print

from ehrapy.api import settings
from ehrapy.api.data.dataloader import Dataloader
from ehrapy.api.encode.encode import Encoder
from ehrapy.api.io._utility_io import (
    _get_file_extension,
    _is_float_convertable,
    _is_int_convertable,
    _slugify,
    supported_extensions,
)


class BaseDataframes(NamedTuple):
    obs: pd.DataFrame
    df: pd.DataFrame


class DataReader:
    suppress_warnings = False

    @staticmethod
    def read(
        filename: Union[Path, str],
        extension: Optional[str] = None,
        delimiter: Optional[str] = None,
        index_column: Union[str, Optional[int]] = None,
        columns_obs_only: Optional[List[Union[str]]] = None,
        return_mudata: bool = False,
        cache: bool = False,
        backup_url: Optional[str] = None,
        suppress_warnings: bool = False,
    ) -> Union[AnnData, Dict[str, AnnData], MuData]:
        DataReader.suppress_warnings = suppress_warnings
        file = Path(filename)
        if not file.exists():
            print("[bold yellow]Path or dataset does not yet exist. Attempting to download...")
            output_file_name = backup_url.split("/")[-1]
            is_zip: bool = output_file_name.endswith(".zip")  # TODO can we generalize this to tar files as well?
            Dataloader.download(backup_url, output_file_name=str(filename), output_path=str(Path.cwd()), is_zip=is_zip)
            # TODO: temporary fix for demo
            file = Path.cwd() / "mimic-iii-clinical-database-demo-1.4"

        raw_object = DataReader._read(
            filename=file,
            extension=extension,
            delimiter=delimiter,
            index_column=index_column,
            columns_obs_only=columns_obs_only,
            return_mudata=return_mudata,
            cache=cache,
        )
        return raw_object

    @staticmethod
    def _read(
        filename: Path,
        extension: Optional[str] = None,
        delimiter: Optional[str] = None,
        index_column: Union[str, Optional[int]] = None,
        columns_obs_only: Optional[List[Union[str]]] = None,
        return_mudata: bool = False,
        cache: bool = False,
        backup_url: Optional[str] = None,
    ) -> Union[MuData, Dict[str, AnnData], AnnData]:
        """Internal interface of the read method."""
        # check, whether the datafile(s) is/are present or not
        is_present = DataReader._check_datafiles_present_and_download(filename, backup_url=backup_url)
        if not is_present and not filename.is_dir() and not filename.is_file():
            print(
                "[bold red]Attempted download of missing file(s) failed. Please file an issue at our repository "
                "[blue]https://github.com/theislab/ehrapy!"
            )
<<<<<<< HEAD

        # If the filename is a directory, assume it is a dataset with multiple files
=======
        # If the filename is a directory, assume it is a mimicIII dataset
>>>>>>> 5a9cee38
        if filename.is_dir():
            return DataReader._read_multiple_csv(filename, delimiter, index_column, columns_obs_only, return_mudata)

        if extension is not None and extension not in supported_extensions:
            raise ValueError("Please provide one of the available extensions.\n" f"{supported_extensions}")
        else:
            extension = _get_file_extension(filename)
        # read hdf5 files
        if extension in {"h5", "h5ad"}:
            return read_h5ad(filename)

        if not is_present:
            raise FileNotFoundError(f"Did not find file {filename}.")
        path_cache = settings.cachedir / _slugify(filename).replace("." + extension, ".h5ad")  # type: Path
        if path_cache.suffix in {".gz", ".bz2"}:
            path_cache = path_cache.with_suffix("")
        if cache and path_cache.is_file():
            cached_adata = read_h5ad(path_cache)
            cached_adata.X = cached_adata.X.astype("object")
            cached_adata = DataReader._decode_cached_adata(cached_adata, columns_obs_only)

            return cached_adata

        # do the actual reading
        if extension in {"csv", "tsv"}:
            raw_anndata = DataReader.read_csv(filename, delimiter, index_column, columns_obs_only)
        elif extension in {"txt", "tab", "data"}:
            raw_anndata = DataReader.read_text(filename, delimiter, dtype="object")
        else:
            raise ValueError(f"Unknown extension: {extension}.")

        if cache:
            if not path_cache.parent.is_dir():
                path_cache.parent.mkdir(parents=True)
            # write for faster reading when calling the next time
            cached_adata = Encoder.encode(data=raw_anndata, autodetect=True)
            cached_adata.write(path_cache)
            cached_adata.X = cached_adata.X.astype("object")
            cached_adata = DataReader._decode_cached_adata(cached_adata, columns_obs_only)
            return cached_adata

        return raw_anndata

    @staticmethod
    def _read_multiple_csv(  # noqa: N802
        filename: Path,
        delimiter: Optional[str] = None,
        index_column: Union[Union[str, Optional[int]], Dict[str, Union[str, Optional[int]]]] = None,
        columns_obs_only: Union[Optional[List[Union[str]]], Dict[str, Optional[List[Union[str]]]]] = None,
        return_mudata_object: bool = False,
    ) -> Union[MuData, Dict[str, AnnData]]:
        """Read a dataset containing multiple files (in this case .csv or .tsv files).

        Args:
<<<<<<< HEAD
            filename: File path to the directory containing multiple csvs dataset.
=======
            filename: File path to the directory containing mimicIII dataset.
>>>>>>> 5a9cee38
            delimiter: Delimiter separating the data within the file.
            index_column: Indices or column names of the index columns (obs)
            columns_obs_only: List of columns per file (thus AnnData object) which should only be stored in .obs, but not in X. Useful for free text annotations.
            return_mudata_object: If set to True, return a :class:`~mudata.MuData` object, else a dict of :class:`~anndata.AnnData` objects

        Returns:
            An :class:`~mudata.MuData` object or a dict mapping the filename (object name) to the corresponding :class:`~anndata.AnnData` object.
        """
        if not return_mudata_object:
            anndata_dict = {}
        else:
            mudata = None
        for file in filename.iterdir():
            if file.is_file() and file.suffix in [".csv", ".tsv"]:
                # slice off the file suffix as this is not needed for identifier
                adata_identifier = file.name[:-4]
                index_col, col_obs_only = DataReader._extract_index_and_columns_obs_only(
                    adata_identifier, index_column, columns_obs_only
                )
                adata = DataReader.read_csv(file, delimiter, index_col, col_obs_only)
                # obs indices have to be unique otherwise updating and working with the MuData object will fail
                if index_col:
                    adata.obs_names_make_unique()

                if return_mudata_object:
                    if not mudata:
                        mudata = MuData({adata_identifier: adata})
                    else:
                        mudata.mod[adata_identifier] = adata
                else:
                    anndata_dict[adata_identifier] = adata
        if return_mudata_object:
            # create the MuData object with the AnnData objects as modalities
            mudata.update()
            return mudata
        else:
            return anndata_dict

    @staticmethod
    def read_csv(
        filename: Union[Path, Iterator[str]],
        delimiter: Optional[str] = ",",
        index_column: Union[str, Optional[int]] = None,
        columns_obs_only: Optional[List[Union[str]]] = None,
    ) -> AnnData:
        """Read `.csv` and `.tsv` file.

        Args:
            filename: File path to the csv file.
            delimiter: Delimiter separating the csv data within the file.
            index_column: Index or column name of the index column (obs)
            columns_obs_only: List of columns which only be stored in .obs, but not in X. Useful for free text annotations.

        Returns:
            An :class:`~anndata.AnnData` object
        """
        # read pandas dataframe
        try:
            if index_column and columns_obs_only and index_column in columns_obs_only:
                print(
                    f"[bold yellow]Index column [blue]{index_column} [yellow]is also used as a column "
                    f"for obs only. Using default indices instead and moving [blue]{index_column} [yellow]to column_obs_only."
                )
                index_column = None
            initial_df = pd.read_csv(filename, delimiter=delimiter, index_col=index_column)
        # possible cause: index column is misspelled (or does not exist at all in this file)
        except ValueError:
            raise IndexNotFoundError(
                f"Could not create AnnData object while reading file {filename}. Does index_column named {index_column} "
                f"exist in {filename}?"
            ) from None

        # get all object dtype columns
        object_type_columns = [col_name for col_name in initial_df.columns if initial_df[col_name].dtype == "object"]
        # if columns_obs_only is None, initialize it as datetime columns need to be included here
        if not columns_obs_only:
            columns_obs_only = []

        for col in object_type_columns:
            try:
                pd.to_datetime(initial_df[col])
                columns_obs_only.append(col)
<<<<<<< HEAD
            except ValueError:
=======
            except (ValueError, TypeError):
>>>>>>> 5a9cee38
                pass

        # return the initial AnnData object
        return DataReader._df_to_anndata(initial_df, columns_obs_only)

    @staticmethod
    def read_text(
        filename: Union[Path, Iterator[str]],
        delimiter: Optional[str] = None,
        dtype: str = "float32",
    ) -> AnnData:
        """Read `.txt`, `.tab`, `.data` (text) file.

        Args:
            filename: File name or stream
            delimiter:  Delimiter that separates data within text file.
            If `None`, will split at arbitrary number of white spaces, which is different from enforcing splitting at single white space `' '`.
            dtype: Numpy data type.

        Returns:
            An :class:`~anndata.AnnData` object
        """
        if not isinstance(filename, (Path, str, bytes)):
            return DataReader._read_text(filename, delimiter, dtype)

        filename = Path(filename)
        with filename.open() as f:
            return DataReader._read_text(f, delimiter, dtype)

    @staticmethod
    def _iter_lines(file_like: Iterable[str]) -> Generator[str, None, None]:
        """Helper for iterating only nonempty lines without line breaks"""
        for line in file_like:
            line = line.rstrip("\r\n")
            if line:
                yield line

    @staticmethod
    def _read_text(  # noqa:C901
        file_iterator: Iterator[str],
        delimiter: Optional[str],
        dtype: str,
    ) -> AnnData:
        comments: List = []
        data: List = []
        lines: Generator = DataReader._iter_lines(file_iterator)
        column_names: List = []
        row_names: List = []
        id_column_avail: bool = False
        # read header and column names
        for line in lines:
            if line.startswith("#"):
                comment = line.lstrip("# ")
                if comment:
                    comments.append(comment)
            else:
                if delimiter is not None and delimiter not in line:
                    raise ValueError(f"Did not find delimiter {delimiter!r} in first line.")
                line_list = line.split(delimiter)
                # the first column might be row names, so check the last
                if not _is_float_convertable(line_list[-1]):
                    column_names = line_list
                    if "patient_id" == column_names[0].lower():
                        id_column_avail = True
                else:
                    if not _is_float_convertable(line_list[0]):
                        row_names.append(line_list[0])
                        DataReader._cast_values_to_numeric(line_list[1:])
                        data.append(np.array(line_list[1:], dtype=dtype))
                    else:
                        DataReader._cast_values_to_numeric(line_list)
                        data.append(np.array(line_list, dtype=dtype))
                break
        if not column_names:
            # try reading col_names from the last comment line
            if len(comments) > 0:
                column_names_arr = np.array(comments[-1].split())
            # just numbers as col_names
            else:
                column_names_arr = np.arange(len(data[0])).astype(str)
        column_names_arr = np.array(column_names, dtype=str)
        # read another line to check if first column contains row names or not
        for line in lines:
            line_list = line.split(delimiter)
            if id_column_avail:
                row_names.append(line_list[0])
                DataReader._cast_values_to_numeric(line_list[1:])
                data.append(np.array(line_list[1:], dtype=dtype))
            else:
                DataReader._cast_values_to_numeric(line_list)
                data.append(np.array(line_list, dtype=dtype))
            break
        # if row names are just integers
        if len(data) > 1 and data[0].size != data[1].size:
            column_names_arr = np.array(data[0]).astype(int).astype(str)
            row_names.append(data[1][0].astype(int).astype(str))
            data = [data[1][1:]]
        # parse the file
        for line in lines:
            line_list = line.split(delimiter)
            if id_column_avail:
                row_names.append(line_list[0])
                DataReader._cast_values_to_numeric(line_list[1:])
                data.append(np.array(line_list[1:], dtype=dtype))
            else:
                DataReader._cast_values_to_numeric(line_list)
                data.append(np.array(line_list, dtype=dtype))
        if data[0].size != data[-1].size:
            raise ValueError(
                f"Length of first line ({data[0].size}) is different " f"from length of last line ({data[-1].size})."
            )
        data_array = np.array(data, dtype=dtype)
        # transform row_names
        if not row_names:
            row_names_arr = np.arange(len(data_array)).astype(str)
        else:
            row_names_arr = np.array(row_names)
            for iname, name in enumerate(row_names_arr):
                row_names_arr[iname] = name.strip('"')
        # adapt col_names if necessary
        if column_names_arr.size > data_array.shape[1]:
            column_names_arr = column_names_arr[1:]
        for iname, name in enumerate(column_names_arr):
            column_names_arr[iname] = name.strip('"')

        return AnnData(
            X=data_array,
            obs=dict(obs_names=row_names_arr),
            var=dict(var_names=column_names_arr),
            dtype=dtype,
            layers={"original": data_array.copy()},
        )

    @staticmethod
    def _df_to_anndata(df: pd.DataFrame, columns_obs_only: Optional[List[Union[str]]]) -> AnnData:
        """Create an AnnData object from the initial dataframe"""
        # move columns from the input dataframe to later obs
        dataframes = DataReader._move_columns_to_obs(df, columns_obs_only)
        X = dataframes.df.to_numpy(copy=True)

        return AnnData(
            X=X,
            obs=dataframes.obs,
            var=pd.DataFrame(index=list(dataframes.df.columns)),
            dtype="object",
            layers={"original": X.copy()},
        )

    @staticmethod
    def _decode_cached_adata(adata: AnnData, column_obs_only: List[str]) -> AnnData:
        """Decode the label encoding of initial AnnData object

        Args:
            adata: The label encoded AnnData object
            column_obs_only: The columns, that should be kept in obs

        Returns:
            The decoded, initial AnnData object
        """
        var_names = list(adata.var_names)
        # for each encoded categorical, replace its encoded values with its original values in X
        for idx, var_name in enumerate(var_names):
            if not var_name.startswith("ehrapycat_"):
                break
            value_name = var_name[10:]
            original_values = adata.uns["original_values_categoricals"][value_name]
            adata.X[:, idx : idx + 1] = original_values
            # update var name per categorical
            var_names[idx] = value_name
        # drop all columns, that are not obs only in obs
        if column_obs_only:
            adata.obs = adata.obs[column_obs_only]
        else:
            adata.obs = pd.DataFrame(index=adata.obs.index)
        # set the new var names (unencoded ones)
        adata.var.index = var_names
        # update original layer as well
        adata.layers["original"] = adata.X.copy()
        # reset uns
        adata.uns = OrderedDict()

        return adata

    @staticmethod
    def _check_datafiles_present_and_download(path: Union[str, Path], backup_url=None) -> bool:
        """Check whether the file or directory is present, otherwise download.

        Args:
            path: Path to the file or directory to check
            backup_url: Backup URL if the file cannot be found and has to be downloaded

        Returns:
            True if the file or directory was present. False if not.
        """
        path = Path(path)
        if path.is_file() or path.is_dir():
            return True
        if backup_url is None:
            return False
        if not path.is_dir() and not path.parent.is_dir():
            path.parent.mkdir(parents=True)

        Dataloader.download(backup_url, output_file_name=str(path))

        return True

    @staticmethod
    def _extract_index_and_columns_obs_only(identifier: str, index_columns, columns_obs_only):
        """
        Extract the index column (if any) and the columns, for obs only (if any) from the given user input.
<<<<<<< HEAD
=======
        This function is only called when dealing with mimicIII datasets; when parsing multiple files.
>>>>>>> 5a9cee38

        For each file, `index_columns` and `columns_obs_only` can provide three cases:
            1.) The filename (thus the identifier) is not present as a key and no default key is provided or one or both dicts are empty:
                --> No index column will be set and/or no columns are obs only (based on user input)

                .. code-block:: python
                       # some setup code here
                       ...
                       # filename
                       identifier1 = "MyFile"
                       identifier2 = "MyOtherFile"
                       # no default key and identifier1 is not in the index or columns_obs_only keys
                       # -> no index column will be set and no columns will be obs only (except datetime, if any)
                       index_columns = {"MyOtherFile":["MyOtherColumn1"]}
                       columns_obs_only = {"MyOtherFile":["MyOtherColumn2"]}

            2.) The filename (thus the identifier) is not present as a key, but default key is provided
                --> The index column will be set and/or columns will be obs only according to the default key

                .. code-block:: python
                      # some setup code here
                       ...
                       # filename
                       identifier1 = "MyFile"
                       identifier2 = "MyOtherFile"
                       # identifier1 is not in the index or columns_obs_only keys, but default key is set for both
                       # -> index column will be set using MyColumn1 and column obs only will include MyColumn2
                       index_columns = {"MyOtherFile":["MyOtherColumn1"], "default": "MyColumn1"}
                       columns_obs_only = {"MyOtherFile":["MyOtherColumn2"], "default": "MyColumn2"}

            3.) The filename is present as a key
                --> The index column will be set and/or columns are obs only according to its value

                .. code-block:: python
                       # some setup code here
                       ...
                       # filename
                       identifier1 = "MyFile"
                       identifier2 = "MyOtherFile"
                       # identifier1 is in the index and columns_obs_only keys
                       # -> index column will be MyColumn1 and columns_obs_only will include MyColumn2 and MyColumn3
                       index_columns = {"MyFile":["MyColumn1"]}
                       columns_obs_only = {"MyFile":["MyColumn2", "MyColumn3"]}

        Args:
            identifier: The name of the
            index_columns: Index columns
            columns_obs_only: Columns for obs only

        Returns:
            Index column (if any) and columns obs only (if any) for this specific AnnData object
        """
        _index_column = None
        _columns_obs_only = None
        # get index column (if any)
        if index_columns and identifier in index_columns.keys():
            _index_column = index_columns[identifier]
        elif index_columns and "default" in index_columns.keys():
            _index_column = index_columns["default"]

        # get columns obs only (if any)
        if columns_obs_only and identifier in columns_obs_only.keys():
            _columns_obs_only = columns_obs_only[identifier]
        elif columns_obs_only and "default" in columns_obs_only.keys():
            _columns_obs_only = columns_obs_only["default"]

        # if there is only one obs only column, it might have been passed as single string
        if isinstance(_columns_obs_only, str):
            _columns_obs_only = [_columns_obs_only]

        # if index column is also found in column_obs_only, use default indices instead and only move it to obs only, but warn the user
        if _index_column and _index_column in _columns_obs_only:
            print(
                f"[bold yellow]Index column [blue]{_index_column} [yellow]for file [blue]{identifier} [yellow]is also used as a column "
                f"for obs only. Using default indices instead and moving [blue]{_index_column} [yellow]to column_obs_only."
            )
            _index_column = None

        return _index_column, _columns_obs_only

    @staticmethod
    def _move_columns_to_obs(df: pd.DataFrame, columns_obs_only: Optional[List[str]]) -> BaseDataframes:
        """Move the given columns from the original dataframe (and therefore X) to obs.

        By moving these values will not get lost and will be stored in obs, but will not appear in X.
        This may be useful for textual values like free text.

        Args:
            df: Pandas Dataframe to move the columns for
            columns_obs_only: Columns to move to obs only

        Returns:
            A modified :class:`~pd.DataFrame` object
        """
        if columns_obs_only:
            try:
                obs = df[columns_obs_only].copy()
                obs = obs.set_index(df.index.map(str))
                df = df.drop(columns_obs_only, axis=1)
            except KeyError:
                raise ColumnNotFoundError from KeyError(
                    "One or more column names passed to column_obs_only were not found in the input data. "
                    "Make sure you spelled the column names correctly."
                )
        else:
            obs = pd.DataFrame(index=df.index.map(str))

        return BaseDataframes(obs, df)

    @staticmethod
    def _cast_values_to_numeric(row: List[Optional[Union[str, int, float]]]) -> List[Optional[Union[str, int, float]]]:
        """Cast values to numerical datatype if possible.

        Args:
            row: List of values to cast

        Returns:
            A new List of values casted into the appropriate data type
        """
        for idx, val in enumerate(row):
            _is_int: bool = _is_int_convertable(val)
            if val == "0":
                row[idx] = 0
            elif val == "":
                row[idx] = None
            elif _is_int:
                row[idx] = int(val)
            elif _is_float_convertable(val):
                row[idx] = float(val)

        return row

    @staticmethod
    def _is_homogeneous_type(sequence: Sequence):
        """Check, whether all elements in an iterable are of the same type.

        Args:
            sequence: Sequence to check

        Returns:
            True if all elements are of the same type, False otherwise.
        """
        iseq = iter(sequence)
        first_type = type(next(iseq))

        return first_type if all((type(el) is first_type) for el in iseq) else False


class IndexNotFoundError(Exception):
    pass


class ColumnNotFoundError(Exception):
    pass<|MERGE_RESOLUTION|>--- conflicted
+++ resolved
@@ -81,12 +81,7 @@
                 "[bold red]Attempted download of missing file(s) failed. Please file an issue at our repository "
                 "[blue]https://github.com/theislab/ehrapy!"
             )
-<<<<<<< HEAD
-
         # If the filename is a directory, assume it is a dataset with multiple files
-=======
-        # If the filename is a directory, assume it is a mimicIII dataset
->>>>>>> 5a9cee38
         if filename.is_dir():
             return DataReader._read_multiple_csv(filename, delimiter, index_column, columns_obs_only, return_mudata)
 
@@ -141,11 +136,7 @@
         """Read a dataset containing multiple files (in this case .csv or .tsv files).
 
         Args:
-<<<<<<< HEAD
             filename: File path to the directory containing multiple csvs dataset.
-=======
-            filename: File path to the directory containing mimicIII dataset.
->>>>>>> 5a9cee38
             delimiter: Delimiter separating the data within the file.
             index_column: Indices or column names of the index columns (obs)
             columns_obs_only: List of columns per file (thus AnnData object) which should only be stored in .obs, but not in X. Useful for free text annotations.
@@ -228,11 +219,7 @@
             try:
                 pd.to_datetime(initial_df[col])
                 columns_obs_only.append(col)
-<<<<<<< HEAD
-            except ValueError:
-=======
             except (ValueError, TypeError):
->>>>>>> 5a9cee38
                 pass
 
         # return the initial AnnData object
@@ -443,10 +430,6 @@
     def _extract_index_and_columns_obs_only(identifier: str, index_columns, columns_obs_only):
         """
         Extract the index column (if any) and the columns, for obs only (if any) from the given user input.
-<<<<<<< HEAD
-=======
-        This function is only called when dealing with mimicIII datasets; when parsing multiple files.
->>>>>>> 5a9cee38
 
         For each file, `index_columns` and `columns_obs_only` can provide three cases:
             1.) The filename (thus the identifier) is not present as a key and no default key is provided or one or both dicts are empty:
