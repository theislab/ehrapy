"""Top-level package for ehrapy."""

__author__ = "Lukas Heumos"
__email__ = "lukas.heumos@posteo.net"
<<<<<<< HEAD
__version__ = "0.2.0"
=======
__version__ = "0.2.0"

from pypi_latest import PypiLatest
from rich import traceback

ehrapy_pypi_latest = PypiLatest("ehrapy", __version__)
ehrapy_pypi_latest.check_latest()

traceback.install(width=200, word_wrap=True)

from ehrapy._settings import EhrapyConfig, ehrapy_settings
from ehrapy.core.meta_information import print_versions

settings: EhrapyConfig = ehrapy_settings

from ehrapy import anndata as ad
from ehrapy import data as dt
from ehrapy import io
from ehrapy import plot as pl
from ehrapy import preprocessing as pp
from ehrapy import tools as tl
>>>>>>> 55d7cd64
<|MERGE_RESOLUTION|>--- conflicted
+++ resolved
@@ -2,9 +2,6 @@
 
 __author__ = "Lukas Heumos"
 __email__ = "lukas.heumos@posteo.net"
-<<<<<<< HEAD
-__version__ = "0.2.0"
-=======
 __version__ = "0.2.0"
 
 from pypi_latest import PypiLatest
@@ -25,5 +22,4 @@
 from ehrapy import io
 from ehrapy import plot as pl
 from ehrapy import preprocessing as pp
-from ehrapy import tools as tl
->>>>>>> 55d7cd64
+from ehrapy import tools as tl