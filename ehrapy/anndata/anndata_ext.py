from __future__ import annotations

import random
from collections import OrderedDict
from string import ascii_letters
from typing import TYPE_CHECKING, Any, NamedTuple

import numpy as np
import pandas as pd
from anndata import AnnData, concat
from lamin_utils import logger
from scipy import sparse
from scipy.sparse import issparse

from ehrapy.anndata import check_feature_types
from ehrapy.anndata._constants import FEATURE_TYPE_KEY, NUMERIC_TAG

if TYPE_CHECKING:
    from collections.abc import Collection, Iterable, Sequence


class BaseDataframes(NamedTuple):  # noqa D101
    obs: pd.DataFrame
    df: pd.DataFrame


def df_to_anndata(
    df: pd.DataFrame, columns_obs_only: list[str] | None = None, index_column: str | None = None
) -> AnnData:
    """Transform a given Pandas DataFrame into an AnnData object.

    Note that columns containing boolean values (either 0/1 or T(t)rue/F(f)alse)
    will be stored as boolean columns whereas the other non-numerical columns will be stored as categorical values.

    Args:
        df: The pandas dataframe to be transformed.
        columns_obs_only: An optional list of column names that should belong to obs only and not X.
        index_column: The index column of obs. This can be either a column name (or its numerical index in the DataFrame) or the index of the dataframe.

    Returns:
        An AnnData object created from the given Pandas DataFrame.

    Examples:
        >>> import ehrapy as ep
        >>> import pandas as pd
        >>> df = pd.DataFrame(
        ...     {
        ...         "patient_id": ["0", "1", "2", "3", "4"],
        ...         "age": [65, 72, 58, 78, 82],
        ...         "sex": ["M", "F", "F", "M", "F"],
        ...     }
        ... )
        >>> adata = ep.ad.df_to_anndata(df, index_column="patient_id")
    """
    # Check and handle the overlap of index_column in columns_obs_only
    if index_column is not None:
        if isinstance(index_column, int):
            if index_column >= len(df.columns):
                raise IndexError("index_column integer index is out of bounds.")
            index_column = df.columns[index_column]
        if not df.index.name or df.index.name != index_column:
            if index_column in df.columns:
                df.set_index(index_column, inplace=True)
            else:
                raise ValueError(f"Column {index_column} not found in DataFrame.")

    # Now handle columns_obs_only with consideration of the new index
    if columns_obs_only:
        if index_column in columns_obs_only:
            columns_obs_only.remove(index_column)
        missing_cols = [col for col in columns_obs_only if col not in df.columns]
        if missing_cols:
            raise ValueError(f"Columns {missing_cols} specified in columns_obs_only are not in the DataFrame.")
        obs = df.loc[:, columns_obs_only].copy()
        df.drop(columns=columns_obs_only, inplace=True, errors="ignore")
    else:
        obs = pd.DataFrame(index=df.index)

    for col in obs.columns:
        if obs[col].dtype == "bool":
            obs[col] = obs[col].astype(bool)
        elif obs[col].dtype == "object":
            obs[col] = obs[col].astype("category")

    # Prepare the AnnData object
    X = df.to_numpy(copy=True)
    obs.index = obs.index.astype(str)
    var = pd.DataFrame(index=df.columns)
    var.index = var.index.astype(str)
    uns = OrderedDict()  # type: ignore

    # Handle dtype of X based on presence of numerical columns only
    all_numeric = df.select_dtypes(include=[np.number]).shape[1] == df.shape[1]
    X = X.astype(np.float32 if all_numeric else object)

    adata = AnnData(X=X, obs=obs, var=var, uns=uns, layers={"original": X.copy()})
    adata.obs_names = adata.obs_names.astype(str)
    adata.var_names = adata.var_names.astype(str)

    return adata


def anndata_to_df(
    adata: AnnData,
    layer: str = None,
    obs_cols: Iterable[str] | str | None = None,
    var_cols: Iterable[str] | str | None = None,
) -> pd.DataFrame:
    """Transform an AnnData object to a Pandas DataFrame.

    Args:
        adata: The AnnData object to be transformed into a pandas DataFrame
        layer: The layer to access the values of. If not specified, it uses the `X` matrix.
        obs_cols: The columns of `obs` to add to the DataFrame.
        var_cols: The columns of `var` to fetch values from.

    Returns:
        The AnnData object as a pandas DataFrame

    Examples:
        >>> import ehrapy as ep
        >>> adata = ep.dt.mimic_2(encoded=True)
        >>> df = ep.ad.anndata_to_df(adata)
    """
    if layer is not None:
        X = adata.layers[layer]
    else:
        X = adata.X
    if issparse(X):  # pragma: no cover
        X = X.toarray()

    df = pd.DataFrame(X, columns=list(adata.var_names))
    if obs_cols:
        if len(adata.obs.columns) == 0:
            raise ValueError("Cannot slice columns from empty obs!")
        if isinstance(obs_cols, str):
            obs_cols = list(obs_cols)
        if isinstance(obs_cols, list):  # pragma: no cover
            obs_slice = adata.obs[obs_cols]
        # reset index needed since we slice all or at least some columns from obs DataFrame
        obs_slice = obs_slice.reset_index(drop=True)
        df = pd.concat([df, obs_slice], axis=1)
    if var_cols:
        if len(adata.var.columns) == 0:
            raise ValueError("Cannot slice columns from empty var!")
        if isinstance(var_cols, str):
            var_cols = list(var_cols)
        if isinstance(var_cols, list):
            var_slice = adata.var[var_cols]
        # reset index needed since we slice all or at least some columns from var DataFrame
        var_slice = var_slice.reset_index(drop=True)
        df = pd.concat([df, var_slice], axis=1)

    return df


def move_to_obs(adata: AnnData, to_obs: list[str] | str, copy_obs: bool = False) -> AnnData:
    """Move inplace or copy features from X to obs.

    Note that columns containing boolean values (either 0/1 or True(true)/False(false))
    will be stored as boolean columns whereas the other non-numerical columns will be stored as categorical.

    Args:
        adata: The AnnData object
        to_obs: The columns to move to obs
        copy_obs: The values are copied to obs (and therefore kept in X) instead of moved completely

    Returns:
        The original AnnData object with moved or copied columns from X to obs

    Examples:
        >>> import ehrapy as ep
        >>> adata = ep.dt.mimic_2(encoded=True)
        >>> ep.ad.move_to_obs(adata, ["age"], copy_obs=False)
    """
    if isinstance(to_obs, str):  # pragma: no cover
        to_obs = [to_obs]

    # don't allow moving encoded columns as this could lead to inconsistent data in X and obs
    if any(column.startswith("ehrapycat") for column in to_obs):
        raise ValueError(
            "Cannot move encoded columns from X to obs. Either undo encoding or remove them from the list!"
        )

    if not all(elem in adata.var_names.values for elem in to_obs):
        raise ValueError(
            f"Columns `{[col for col in to_obs if col not in adata.var_names.values]}` are not in var_names."
        )

    cols_to_obs_indices = adata.var_names.isin(to_obs)

    num_set = _get_var_indices_for_type(adata, NUMERIC_TAG)
    var_num = list(set(to_obs) & set(num_set))

    if copy_obs:
        cols_to_obs = adata[:, cols_to_obs_indices].to_df()
        adata.obs = adata.obs.join(cols_to_obs)
        adata.obs[var_num] = adata.obs[var_num].apply(pd.to_numeric, downcast="float")

        adata.obs = _cast_obs_columns(adata.obs)
    else:
        df = adata[:, cols_to_obs_indices].to_df()
        adata._inplace_subset_var(~cols_to_obs_indices)
        adata.obs = adata.obs.join(df)
        adata.obs[var_num] = adata.obs[var_num].apply(pd.to_numeric, downcast="float")
        adata.obs = _cast_obs_columns(adata.obs)

    return adata


@check_feature_types
def _get_var_indices_for_type(adata: AnnData, tag: str) -> list[str]:
    """Get indices of columns in var for a given tag.

    Args:
        adata: The AnnData object
        tag: The tag to search for, should be one of 'CATEGORIGAL_TAG', 'NUMERIC_TAG', 'DATE_TAG'

    Returns:
        List of numeric columns
    """
    return adata.var_names[adata.var[FEATURE_TYPE_KEY] == tag].tolist()


def move_to_x(adata: AnnData, to_x: list[str] | str, copy_x: bool = False) -> AnnData:
    """Move features from obs to X inplace.

    Args:
        adata: The AnnData object
        to_x: The columns to move to X
        copy_x: The values are copied to X (and therefore kept in obs) instead of moved completely

    Returns:
        A new AnnData object with moved columns from obs to X. This should not be used for datetime columns currently.

    Examples:
        >>> import ehrapy as ep
        >>> adata = ep.dt.mimic_2(encoded=True)
        >>> ep.ad.move_to_obs(adata, ["age"], copy_obs=False)
        >>> new_adata = ep.ad.move_to_x(adata, ["age"])
    """
    if isinstance(to_x, str):  # pragma: no cover
        to_x = [to_x]

    if not all(elem in adata.obs.columns.values for elem in to_x):
        raise ValueError(f"Columns `{[col for col in to_x if col not in adata.obs.columns.values]}` are not in obs.")

    cols_present_in_x = []
    cols_not_in_x = []

    for col in to_x:
        if col in set(adata.var_names):
            cols_present_in_x.append(col)
        else:
            cols_not_in_x.append(col)

    if cols_present_in_x:
        logger.warn(f"Columns `{cols_present_in_x}` are already in X. Skipped moving `{cols_present_in_x}` to X. ")

    if cols_not_in_x:
        new_adata = concat([adata, AnnData(adata.obs[cols_not_in_x])], axis=1)
        if copy_x:
            new_adata.obs = adata.obs
        else:
            new_adata.obs = adata.obs[adata.obs.columns[~adata.obs.columns.isin(cols_not_in_x)]]

        # AnnData's concat discards var if they don't match in their keys, so we need to create a new var
        created_var = pd.DataFrame(index=cols_not_in_x)
        new_adata.var = pd.concat([adata.var, created_var], axis=0)
    else:
        new_adata = adata

    return new_adata


def get_numerical_column_indices(  # noqa: D103
    adata: AnnData, layer: str | None = None, column_indices: Iterable[int] | None = None
) -> list[int]:
    mtx = adata.X if layer is None else adata[layer]
    indices = (
        list(range(mtx.shape[1])) if column_indices is None else [i for i in column_indices if i < mtx.shape[1] - 1]
    )
    non_numerical_indices = []
    for i in indices:
        # The astype("float64") call will throw only if the feature’s data type cannot be cast to float64, meaning in
        # practice it contains non-numeric values. Consequently, it won’t throw if the values are numeric but stored
        # as an "object" dtype, as astype("float64") can successfully convert them to floats.
        try:
            mtx[::, i].astype("float64")
        except ValueError:
            non_numerical_indices.append(i)

    return [idx for idx in indices if idx not in non_numerical_indices]


def get_fully_imputed_column_indices(  # noqa: D103
    adata: AnnData, layer: str | None = None, column_indices: Iterable[int] | None = None
) -> list[int]:
    mtx = adata.X if layer is None else adata.layers[layer]

    indices = range(mtx.shape[1]) if column_indices is None else [i for i in column_indices if i < mtx.shape[1]]
    mask = ~np.isnan(mtx[:, indices]).any(axis=0)

    return np.array(indices)[mask].tolist()


def get_column_indices(adata: AnnData, col_names: str | Iterable[str]) -> list[int]:
    """Fetches the column indices in X for a given list of column names.

    Args:
        adata: :class:`~anndata.AnnData` object.
        col_names: Column names to extract the indices for.

    Returns:
        List of column indices.
    """
    col_names = [col_names] if isinstance(col_names, str) else col_names
    mask = np.isin(adata.var_names, col_names)
    indices = np.where(mask)[0].tolist()

    return indices


def assert_numeric_vars(adata: AnnData, vars: Sequence[str]):
<<<<<<< HEAD
    num_vars = _get_var_indices_for_type(adata, NUMERIC_TAG)
=======
    """Ensures that variables are numerics and raises an error if not."""
    num_vars = get_numeric_vars(adata)
>>>>>>> 98450a96

    try:
        assert set(vars) <= set(num_vars)
    except AssertionError:
        raise ValueError("Some selected vars are not numeric") from None


def _cast_obs_columns(obs: pd.DataFrame) -> pd.DataFrame:
    """Cast non numerical obs columns to either category or bool.

    Args:
        obs: Obs of an AnnData object.

    Returns:
        The type casted obs.
    """
    # only cast non numerical columns
    object_columns = list(obs.select_dtypes(exclude=["number", "category", "bool"]).columns)
    # type cast each non-numerical column to either bool (if possible) or category else
    obs[object_columns] = obs[object_columns].apply(
        lambda obs_name: obs_name.astype("category")
        if not set(pd.unique(obs_name)).issubset({False, True, np.nan})
        else obs_name.astype("bool"),
        axis=0,
    )
<<<<<<< HEAD
    return obs
=======
    return obs


def generate_anndata(  # pragma: no cover
    shape: tuple[int, int],
    X_type=sparse.csr_matrix,
    X_dtype=np.float32,
    obsm_types: Collection = (sparse.csr_matrix, np.ndarray, pd.DataFrame),
    varm_types: Collection = (sparse.csr_matrix, np.ndarray, pd.DataFrame),
    layers_types: Collection = (sparse.csr_matrix, np.ndarray, pd.DataFrame),
    include_nlp: bool = False,
) -> AnnData:
    """Generates a predefined AnnData with random values.

    Args:
        shape: Shape of the X matrix.
        X_type: Type of the X matrix.
        X_dtype: Data type of the X matrix.
        obsm_types: Types of the obsm matrices.
        varm_types: Types of the varm matrices.
        layers_types: Types of additional layers.
        include_nlp: Whether to include diseases for NLP in all of X, obs and var.
                     Sets the X_dtype to object by default and overwrites the passed X_dtype.

    Returns:
        A specified AnnData object.

    Examples:
        >>> import ehrapy as ep
        >>> adata = ep.ad.generate_anndata((2, 2), include_nlp=True)
    """
    example_diseases: list[str] = ["diabetes melitus", "breast cancer", "dementia", "pneumonia"]

    M, N = shape
    obs_names = pd.Index(f"patient{i}" for i in range(shape[0]))
    var_names = pd.Index(f"feature{i}" for i in range(shape[1]))

    def _generate_typed_df(n_values, index=None, nlp: bool = False) -> pd.DataFrame:
        """Generates a typed DataFrame with categoricals and numericals.

        Args:
            n_values: Number of values to generate per type.
            index: Name of the index column.
            nlp: Whether to include disease names.

        Returns:
            Pandas DataFrame with the specified number of values.
        """
        letters = np.fromiter(iter(ascii_letters), "U1")
        if n_values > len(letters):
            letters = letters[: n_values // 2]  # Make sure categories are repeated
        df = pd.DataFrame(
            {
                "cat": pd.Categorical(np.random.default_rng().choice(letters, n_values)),
                "cat_ordered": pd.Categorical(np.random.default_rng().choice(letters, n_values), ordered=True),
                "int64": np.random.default_rng().integers(-50, 50, n_values),
                "float64": np.random.default_rng().random(n_values),
                "uint8": np.random.default_rng().integers(255, size=n_values, dtype="uint8"),
            },
            index=index,
        )

        if nlp:
            df["nlp"] = random.sample(example_diseases, k=n_values)

        return df

    obs = _generate_typed_df(M, obs_names, nlp=include_nlp)
    var = _generate_typed_df(N, var_names, nlp=include_nlp)

    obs.rename(columns={"cat": "obs_cat"}, inplace=True)
    var.rename(columns={"cat": "var_cat"}, inplace=True)

    if X_type is None:
        X = None
    else:
        if include_nlp:
            X_np_array = np.default_rng().random.binomial(100, 0.005, (M, N - 1)).astype(object)
            X = np.append(X_np_array, [[el] for el in random.sample(example_diseases, k=M)], axis=1)
        else:
            X_np_array = np.default_rng().random.binomial(100, 0.005, (M, N))
            X = X_type(X_np_array).astype(X_dtype)

    obsm = {
        "array": np.default_rng().random.random((M, 50)),
        "sparse": sparse.random(M, 100, format="csr"),
        "df": _generate_typed_df(M, obs_names),
    }
    obsm = {k: v for k, v in obsm.items() if type(v) in obsm_types}
    varm = {
        "array": np.default_rng().random.random((N, 50)),
        "sparse": sparse.random(N, 100, format="csr"),
        "df": _generate_typed_df(N, var_names),
    }
    varm = {k: v for k, v in varm.items() if type(v) in varm_types}
    layers = {"array": np.default_rng().random.random((M, N)), "sparse": sparse.random(M, N, format="csr")}
    layers = {k: v for k, v in layers.items() if type(v) in layers_types}
    obsp = {"array": np.default_rng().random.random((M, M)), "sparse": sparse.random(M, M, format="csr")}
    varp = {"array": np.default_rng().random.random((N, N)), "sparse": sparse.random(N, N, format="csr")}

    def _generate_vstr_recarray(m, n, dtype=None):
        size = m * n
        lengths = np.default_rng().random.default_rng().integers(3, 5, size)
        letters = np.array(list(ascii_letters))
        gen_word = lambda w: "".join(np.default_rng().random.choice(letters, w))
        arr = np.array([gen_word(length) for length in lengths]).reshape(m, n)

        return pd.DataFrame(arr, columns=[gen_word(5) for _ in range(n)]).to_records(index=False, column_dtypes=dtype)

    uns = {
        "O_recarray": _generate_vstr_recarray(N, 5),
        "nested": {
            "scalar_str": "str",
            "scalar_int": 42,
            "scalar_float": 3.0,
            "nested_further": {"array": np.arange(5)},
        },
    }

    if include_nlp:
        X_dtype = np.dtype(object)

    adata = AnnData(
        X=X,
        obs=obs,
        var=var,
        obsm=obsm,
        varm=varm,
        layers=layers,
        obsp=obsp,
        varp=varp,
        uns=uns,
    )

    return adata


def get_obs_df(  # pragma: no cover
    adata: AnnData,
    keys: Iterable[str] = (),
    obsm_keys: Iterable[tuple[str, int]] = (),
    *,
    layer: str = None,
    features: str = None,
):
    """Return values for observations in adata.

    Args:
        adata: AnnData object to get values from.
        keys: Keys from either `.var_names`, `.var[gene_symbols]`, or `.obs.columns`.
        obsm_keys: Tuple of `(key from obsm, column index of obsm[key])`.
        layer: Layer of `adata`.
        features: Column of `adata.var` to search for `keys` in.

    Returns:
        A dataframe with `adata.obs_names` as index, and values specified by `keys` and `obsm_keys`.

    Examples:
        >>> import ehrapy as ep
        >>> adata = ep.dt.mimic_2(encoded=True)
        >>> ages = ep.ad.get_obs_df(adata, keys=["age"])
    """
    return obs_df(adata=adata, keys=keys, obsm_keys=obsm_keys, layer=layer, gene_symbols=features)


def get_var_df(  # pragma: no cover
    adata: AnnData,
    keys: Iterable[str] = (),
    varm_keys: Iterable[tuple[str, int]] = (),
    *,
    layer: str = None,
):
    """Return values for observations in adata.

    Args:
        adata: AnnData object to get values from.
        keys: Keys from either `.obs_names`, or `.var.columns`.
        varm_keys: Tuple of `(key from varm, column index of varm[key])`.
        layer: Layer of `adata`.

    Returns:
        A dataframe with `adata.var_names` as index, and values specified by `keys` and `varm_keys`.

    Examples:
        >>> import ehrapy as ep
        >>> adata = ep.dt.mimic_2(encoded=True)
        >>> four_patients = ep.ad.get_var_df(adata, keys=["0", "1", "2", "3"])
    """
    return var_df(adata=adata, keys=keys, varm_keys=varm_keys, layer=layer)


def get_rank_features_df(
    adata: AnnData,
    group: str | Iterable[str],
    *,
    key: str = "rank_features_groups",
    pval_cutoff: float | None = None,
    log2fc_min: float | None = None,
    log2fc_max: float | None = None,
    features: str | None = None,
):
    """:func:`ehrapy.tl.rank_features_groups` results in the form of a :class:`~pandas.DataFrame`.

    Args:
        adata: AnnData object to get values from.
        group: Which group (as in :func:`ehrapy.tl.rank_genes_groups`'s `groupby` argument)
               to return results from. Can be a list. All groups are returned if groups is `None`.
        key: Key differential groups were stored under.
        pval_cutoff: Return only adjusted p-values below the  cutoff.
        log2fc_min: Minimum logfc to return.
        log2fc_max: Maximum logfc to return.
        features: Column name in `.var` DataFrame that stores gene symbols.
                  Specifying this will add that column to the returned DataFrame.

    Returns:
        A Pandas DataFrame of all rank genes groups results.

    Examples:
        >>> import ehrapy as ep
        >>> adata = ep.dt.mimic_2(encoded=True)
        >>> ep.tl.rank_features_groups(adata, "service_unit")
        >>> df = ep.ad.get_rank_features_df(adata, group="FICU")
    """
    return rank_genes_groups_df(
        adata=adata,
        group=group,
        key=key,
        pval_cutoff=pval_cutoff,
        log2fc_min=log2fc_min,
        log2fc_max=log2fc_max,
        gene_symbols=features,
    )


class NotEncodedError(AssertionError):  # noqa: D101
    pass


def _are_ndarrays_equal(arr1: np.ndarray, arr2: np.ndarray) -> np.bool_:
    """Check if two arrays are equal member-wise.

    Note: Two NaN are considered equal.

    Args:
        arr1: First array to compare
        arr2: Second array to compare

    Returns:
        True if the two arrays are equal member-wise
    """
    return np.all(np.equal(arr1, arr2, dtype=object) | ((arr1 != arr1) & (arr2 != arr2)))


def _is_val_missing(data: np.ndarray) -> np.ndarray[Any, np.dtype[np.bool_]]:
    """Check if values in a AnnData matrix are missing.

    Args:
        data: The AnnData matrix to check

    Returns:
        An array of bool representing the missingness of the original data, with the same shape
    """
    return np.isin(data, [None, ""]) | (data != data)


def _to_dense_matrix(adata: AnnData, layer: str | None = None) -> np.ndarray:  # pragma: no cover
    """Extract a layer from an AnnData object and convert it to a dense matrix if required.

    Args:
        adata: The AnnData where to extract the layer from.
        layer: Name of the layer to extract. If omitted, X is considered.

    Returns:
        The layer as a dense matrix. If a conversion was required, this function returns a copy of the original layer,
        othersize this function returns a reference.
    """
    from scipy.sparse import issparse

    if layer is None:
        return adata.X.toarray() if issparse(adata.X) else adata.X
    else:
        return adata.layers[layer].toarray() if issparse(adata.layers[layer]) else adata.layers[layer]
>>>>>>> 98450a96
<|MERGE_RESOLUTION|>--- conflicted
+++ resolved
@@ -322,12 +322,8 @@
 
 
 def assert_numeric_vars(adata: AnnData, vars: Sequence[str]):
-<<<<<<< HEAD
+    """Ensures that variables are numerics and raises an error if not."""
     num_vars = _get_var_indices_for_type(adata, NUMERIC_TAG)
-=======
-    """Ensures that variables are numerics and raises an error if not."""
-    num_vars = get_numeric_vars(adata)
->>>>>>> 98450a96
 
     try:
         assert set(vars) <= set(num_vars)
@@ -353,289 +349,4 @@
         else obs_name.astype("bool"),
         axis=0,
     )
-<<<<<<< HEAD
-    return obs
-=======
-    return obs
-
-
-def generate_anndata(  # pragma: no cover
-    shape: tuple[int, int],
-    X_type=sparse.csr_matrix,
-    X_dtype=np.float32,
-    obsm_types: Collection = (sparse.csr_matrix, np.ndarray, pd.DataFrame),
-    varm_types: Collection = (sparse.csr_matrix, np.ndarray, pd.DataFrame),
-    layers_types: Collection = (sparse.csr_matrix, np.ndarray, pd.DataFrame),
-    include_nlp: bool = False,
-) -> AnnData:
-    """Generates a predefined AnnData with random values.
-
-    Args:
-        shape: Shape of the X matrix.
-        X_type: Type of the X matrix.
-        X_dtype: Data type of the X matrix.
-        obsm_types: Types of the obsm matrices.
-        varm_types: Types of the varm matrices.
-        layers_types: Types of additional layers.
-        include_nlp: Whether to include diseases for NLP in all of X, obs and var.
-                     Sets the X_dtype to object by default and overwrites the passed X_dtype.
-
-    Returns:
-        A specified AnnData object.
-
-    Examples:
-        >>> import ehrapy as ep
-        >>> adata = ep.ad.generate_anndata((2, 2), include_nlp=True)
-    """
-    example_diseases: list[str] = ["diabetes melitus", "breast cancer", "dementia", "pneumonia"]
-
-    M, N = shape
-    obs_names = pd.Index(f"patient{i}" for i in range(shape[0]))
-    var_names = pd.Index(f"feature{i}" for i in range(shape[1]))
-
-    def _generate_typed_df(n_values, index=None, nlp: bool = False) -> pd.DataFrame:
-        """Generates a typed DataFrame with categoricals and numericals.
-
-        Args:
-            n_values: Number of values to generate per type.
-            index: Name of the index column.
-            nlp: Whether to include disease names.
-
-        Returns:
-            Pandas DataFrame with the specified number of values.
-        """
-        letters = np.fromiter(iter(ascii_letters), "U1")
-        if n_values > len(letters):
-            letters = letters[: n_values // 2]  # Make sure categories are repeated
-        df = pd.DataFrame(
-            {
-                "cat": pd.Categorical(np.random.default_rng().choice(letters, n_values)),
-                "cat_ordered": pd.Categorical(np.random.default_rng().choice(letters, n_values), ordered=True),
-                "int64": np.random.default_rng().integers(-50, 50, n_values),
-                "float64": np.random.default_rng().random(n_values),
-                "uint8": np.random.default_rng().integers(255, size=n_values, dtype="uint8"),
-            },
-            index=index,
-        )
-
-        if nlp:
-            df["nlp"] = random.sample(example_diseases, k=n_values)
-
-        return df
-
-    obs = _generate_typed_df(M, obs_names, nlp=include_nlp)
-    var = _generate_typed_df(N, var_names, nlp=include_nlp)
-
-    obs.rename(columns={"cat": "obs_cat"}, inplace=True)
-    var.rename(columns={"cat": "var_cat"}, inplace=True)
-
-    if X_type is None:
-        X = None
-    else:
-        if include_nlp:
-            X_np_array = np.default_rng().random.binomial(100, 0.005, (M, N - 1)).astype(object)
-            X = np.append(X_np_array, [[el] for el in random.sample(example_diseases, k=M)], axis=1)
-        else:
-            X_np_array = np.default_rng().random.binomial(100, 0.005, (M, N))
-            X = X_type(X_np_array).astype(X_dtype)
-
-    obsm = {
-        "array": np.default_rng().random.random((M, 50)),
-        "sparse": sparse.random(M, 100, format="csr"),
-        "df": _generate_typed_df(M, obs_names),
-    }
-    obsm = {k: v for k, v in obsm.items() if type(v) in obsm_types}
-    varm = {
-        "array": np.default_rng().random.random((N, 50)),
-        "sparse": sparse.random(N, 100, format="csr"),
-        "df": _generate_typed_df(N, var_names),
-    }
-    varm = {k: v for k, v in varm.items() if type(v) in varm_types}
-    layers = {"array": np.default_rng().random.random((M, N)), "sparse": sparse.random(M, N, format="csr")}
-    layers = {k: v for k, v in layers.items() if type(v) in layers_types}
-    obsp = {"array": np.default_rng().random.random((M, M)), "sparse": sparse.random(M, M, format="csr")}
-    varp = {"array": np.default_rng().random.random((N, N)), "sparse": sparse.random(N, N, format="csr")}
-
-    def _generate_vstr_recarray(m, n, dtype=None):
-        size = m * n
-        lengths = np.default_rng().random.default_rng().integers(3, 5, size)
-        letters = np.array(list(ascii_letters))
-        gen_word = lambda w: "".join(np.default_rng().random.choice(letters, w))
-        arr = np.array([gen_word(length) for length in lengths]).reshape(m, n)
-
-        return pd.DataFrame(arr, columns=[gen_word(5) for _ in range(n)]).to_records(index=False, column_dtypes=dtype)
-
-    uns = {
-        "O_recarray": _generate_vstr_recarray(N, 5),
-        "nested": {
-            "scalar_str": "str",
-            "scalar_int": 42,
-            "scalar_float": 3.0,
-            "nested_further": {"array": np.arange(5)},
-        },
-    }
-
-    if include_nlp:
-        X_dtype = np.dtype(object)
-
-    adata = AnnData(
-        X=X,
-        obs=obs,
-        var=var,
-        obsm=obsm,
-        varm=varm,
-        layers=layers,
-        obsp=obsp,
-        varp=varp,
-        uns=uns,
-    )
-
-    return adata
-
-
-def get_obs_df(  # pragma: no cover
-    adata: AnnData,
-    keys: Iterable[str] = (),
-    obsm_keys: Iterable[tuple[str, int]] = (),
-    *,
-    layer: str = None,
-    features: str = None,
-):
-    """Return values for observations in adata.
-
-    Args:
-        adata: AnnData object to get values from.
-        keys: Keys from either `.var_names`, `.var[gene_symbols]`, or `.obs.columns`.
-        obsm_keys: Tuple of `(key from obsm, column index of obsm[key])`.
-        layer: Layer of `adata`.
-        features: Column of `adata.var` to search for `keys` in.
-
-    Returns:
-        A dataframe with `adata.obs_names` as index, and values specified by `keys` and `obsm_keys`.
-
-    Examples:
-        >>> import ehrapy as ep
-        >>> adata = ep.dt.mimic_2(encoded=True)
-        >>> ages = ep.ad.get_obs_df(adata, keys=["age"])
-    """
-    return obs_df(adata=adata, keys=keys, obsm_keys=obsm_keys, layer=layer, gene_symbols=features)
-
-
-def get_var_df(  # pragma: no cover
-    adata: AnnData,
-    keys: Iterable[str] = (),
-    varm_keys: Iterable[tuple[str, int]] = (),
-    *,
-    layer: str = None,
-):
-    """Return values for observations in adata.
-
-    Args:
-        adata: AnnData object to get values from.
-        keys: Keys from either `.obs_names`, or `.var.columns`.
-        varm_keys: Tuple of `(key from varm, column index of varm[key])`.
-        layer: Layer of `adata`.
-
-    Returns:
-        A dataframe with `adata.var_names` as index, and values specified by `keys` and `varm_keys`.
-
-    Examples:
-        >>> import ehrapy as ep
-        >>> adata = ep.dt.mimic_2(encoded=True)
-        >>> four_patients = ep.ad.get_var_df(adata, keys=["0", "1", "2", "3"])
-    """
-    return var_df(adata=adata, keys=keys, varm_keys=varm_keys, layer=layer)
-
-
-def get_rank_features_df(
-    adata: AnnData,
-    group: str | Iterable[str],
-    *,
-    key: str = "rank_features_groups",
-    pval_cutoff: float | None = None,
-    log2fc_min: float | None = None,
-    log2fc_max: float | None = None,
-    features: str | None = None,
-):
-    """:func:`ehrapy.tl.rank_features_groups` results in the form of a :class:`~pandas.DataFrame`.
-
-    Args:
-        adata: AnnData object to get values from.
-        group: Which group (as in :func:`ehrapy.tl.rank_genes_groups`'s `groupby` argument)
-               to return results from. Can be a list. All groups are returned if groups is `None`.
-        key: Key differential groups were stored under.
-        pval_cutoff: Return only adjusted p-values below the  cutoff.
-        log2fc_min: Minimum logfc to return.
-        log2fc_max: Maximum logfc to return.
-        features: Column name in `.var` DataFrame that stores gene symbols.
-                  Specifying this will add that column to the returned DataFrame.
-
-    Returns:
-        A Pandas DataFrame of all rank genes groups results.
-
-    Examples:
-        >>> import ehrapy as ep
-        >>> adata = ep.dt.mimic_2(encoded=True)
-        >>> ep.tl.rank_features_groups(adata, "service_unit")
-        >>> df = ep.ad.get_rank_features_df(adata, group="FICU")
-    """
-    return rank_genes_groups_df(
-        adata=adata,
-        group=group,
-        key=key,
-        pval_cutoff=pval_cutoff,
-        log2fc_min=log2fc_min,
-        log2fc_max=log2fc_max,
-        gene_symbols=features,
-    )
-
-
-class NotEncodedError(AssertionError):  # noqa: D101
-    pass
-
-
-def _are_ndarrays_equal(arr1: np.ndarray, arr2: np.ndarray) -> np.bool_:
-    """Check if two arrays are equal member-wise.
-
-    Note: Two NaN are considered equal.
-
-    Args:
-        arr1: First array to compare
-        arr2: Second array to compare
-
-    Returns:
-        True if the two arrays are equal member-wise
-    """
-    return np.all(np.equal(arr1, arr2, dtype=object) | ((arr1 != arr1) & (arr2 != arr2)))
-
-
-def _is_val_missing(data: np.ndarray) -> np.ndarray[Any, np.dtype[np.bool_]]:
-    """Check if values in a AnnData matrix are missing.
-
-    Args:
-        data: The AnnData matrix to check
-
-    Returns:
-        An array of bool representing the missingness of the original data, with the same shape
-    """
-    return np.isin(data, [None, ""]) | (data != data)
-
-
-def _to_dense_matrix(adata: AnnData, layer: str | None = None) -> np.ndarray:  # pragma: no cover
-    """Extract a layer from an AnnData object and convert it to a dense matrix if required.
-
-    Args:
-        adata: The AnnData where to extract the layer from.
-        layer: Name of the layer to extract. If omitted, X is considered.
-
-    Returns:
-        The layer as a dense matrix. If a conversion was required, this function returns a copy of the original layer,
-        othersize this function returns a reference.
-    """
-    from scipy.sparse import issparse
-
-    if layer is None:
-        return adata.X.toarray() if issparse(adata.X) else adata.X
-    else:
-        return adata.layers[layer].toarray() if issparse(adata.layers[layer]) else adata.layers[layer]
->>>>>>> 98450a96
+    return obs