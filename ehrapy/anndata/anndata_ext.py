--- conflicted
+++ resolved
@@ -20,13 +20,7 @@
     from collections.abc import Collection, Iterable, Sequence
 
 
-<<<<<<< HEAD
 class BaseDataframes(NamedTuple):  # noqa D101
-=======
-class BaseDataframes(NamedTuple):
-    """BaseDataFrames."""
-
->>>>>>> 316256ce
     obs: pd.DataFrame
     df: pd.DataFrame
 
@@ -382,12 +376,8 @@
     return _get_var_indices_for_type(adata, NUMERIC_TAG)
 
 
-<<<<<<< HEAD
 def assert_numeric_vars(adata: AnnData, vars: Sequence[str]):
     """Ensures that variables are numerics and raises an error if not."""
-=======
-def assert_numeric_vars(adata: AnnData, vars: Sequence[str]):  # noqa: D103
->>>>>>> 316256ce
     num_vars = get_numeric_vars(adata)
 
     try:
@@ -710,13 +700,7 @@
     )
 
 
-<<<<<<< HEAD
 class NotEncodedError(AssertionError):  # noqa: D101
-=======
-class NotEncodedError(AssertionError):
-    """Raised when the specified matrix is not yet encoded."""
-
->>>>>>> 316256ce
     pass
 
 
