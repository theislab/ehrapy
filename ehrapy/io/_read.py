--- conflicted
+++ resolved
@@ -216,13 +216,8 @@
 
     Args:
         file_path: File path to the directory containing multiple .csv/.tsv files.
-<<<<<<< HEAD
-        sep: Either , or \t to determine which files to read.
-        index_column: Column names of the index columns for obs.
-=======
         sep: Separator in the file. Delegates to pandas.read_csv().
         index_column: Column names of the index columns for obs
->>>>>>> 515663f5
         columns_obs_only: List of columns per file (AnnData object) which should only be stored in .obs, but not in X.
                           Useful for free text annotations.
         columns_x_only: List of columns per file (AnnData object) which should only be stored in .X, but not in obs.
@@ -279,13 +274,8 @@
 
     Args:
         file_path: File path to the csv file.
-<<<<<<< HEAD
-        delimiter: Delimiter separating the csv data within the file.
-        index_column: Index or column name of the index column (obs).
-=======
         sep: Separator in the file. Delegates to pandas.read_csv().
         index_column: Index or column name of the index column (obs)
->>>>>>> 515663f5
         columns_obs_only: List of columns which only be stored in .obs, but not in X. Useful for free text annotations.
         columns_x_only: List of columns which only be stored in X, but not in .obs.
 
