import holoviews as hv

from ehrapy.plot._catplot import catplot
<<<<<<< HEAD
from ehrapy.plot._colormaps import *  # noqa: F403
from ehrapy.plot._missingno import *  # noqa: F403
from ehrapy.plot._sankey import plot_sankey, plot_sankey_time
=======
from ehrapy.plot._colormaps import Colormaps, LinearSegmentedColormap
from ehrapy.plot._missingno import (
    missing_values_barplot,
    missing_values_dendrogram,
    missing_values_heatmap,
    missing_values_matrix,
)
>>>>>>> df4d3045
from ehrapy.plot._scanpy_pl_api import *  # noqa: F403
from ehrapy.plot._survival_analysis import cox_ph_forestplot, kaplan_meier, ols
from ehrapy.plot.causal_inference._dowhy import causal_effect
from ehrapy.plot.feature_ranking._feature_importances import rank_features_supervised

hv.extension("bokeh")<|MERGE_RESOLUTION|>--- conflicted
+++ resolved
@@ -1,11 +1,6 @@
 import holoviews as hv
 
 from ehrapy.plot._catplot import catplot
-<<<<<<< HEAD
-from ehrapy.plot._colormaps import *  # noqa: F403
-from ehrapy.plot._missingno import *  # noqa: F403
-from ehrapy.plot._sankey import plot_sankey, plot_sankey_time
-=======
 from ehrapy.plot._colormaps import Colormaps, LinearSegmentedColormap
 from ehrapy.plot._missingno import (
     missing_values_barplot,
@@ -13,7 +8,6 @@
     missing_values_heatmap,
     missing_values_matrix,
 )
->>>>>>> df4d3045
 from ehrapy.plot._scanpy_pl_api import *  # noqa: F403
 from ehrapy.plot._survival_analysis import cox_ph_forestplot, kaplan_meier, ols
 from ehrapy.plot.causal_inference._dowhy import causal_effect
