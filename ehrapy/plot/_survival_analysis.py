from __future__ import annotations

import warnings
from typing import TYPE_CHECKING

import matplotlib.gridspec as gridspec
import matplotlib.pyplot as plt
import matplotlib.ticker as ticker
import numpy as np
import pandas as pd
from numpy import ndarray

from ehrapy.plot import scatter

if TYPE_CHECKING:
    from collections.abc import Iterable, Sequence
    from xmlrpc.client import Boolean

    from anndata import AnnData
    from lifelines import KaplanMeierFitter
    from matplotlib.axes import Axes
    from statsmodels.regression.linear_model import RegressionResults


def ols(
    adata: AnnData | None = None,
    x: str | None = None,
    y: str | None = None,
    scatter_plot: Boolean | None = True,
    ols_results: list[RegressionResults] | None = None,
    ols_color: list[str] | None | None = None,
    xlabel: str | None = None,
    ylabel: str | None = None,
    figsize: tuple[float, float] | None = None,
    lines: list[tuple[ndarray | float, ndarray | float]] | None = None,
    lines_color: list[str] | None | None = None,
    lines_style: list[str] | None | None = None,
    lines_label: list[str] | None | None = None,
    xlim: tuple[float, float] | None = None,
    ylim: tuple[float, float] | None = None,
    show: bool | None = None,
    ax: Axes | None = None,
    title: str | None = None,
    **kwds,
) -> Axes | None:
    """Plots an Ordinary Least Squares (OLS) Model result, scatter plot, and line plot.

    Args:
        adata: :class:`~anndata.AnnData` object containing all observations.
        x: x coordinate, for scatter plotting.
        y: y coordinate, for scatter plotting.
        scatter_plot: Whether to show a scatter plot.
        ols_results: List of RegressionResults from ehrapy.tl.ols. Example: [result_1, result_2]
        ols_color: List of colors for each ols_results. Example: ['red', 'blue'].
        xlabel: The x-axis label text.
        ylabel: The y-axis label text.
        figsize: Width, height in inches.
        lines: List of Tuples of (slope, intercept) or (x, y). Plot lines by slope and intercept or data points.
               Example: plot two lines (y = x + 2 and y = 2*x + 1): [(1, 2), (2, 1)]
        lines_color: List of colors for each line. Example: ['red', 'blue']
        lines_style: List of line styles for each line. Example: ['-', '--']
        lines_label: List of line labels for each line. Example: ['Line1', 'Line2']
        xlim: Set the x-axis view limits. Required for only plotting lines using slope and intercept.
        ylim: Set the y-axis view limits. Required for only plotting lines using slope and intercept.
        show: Show the plot, do not return axis.
        ax: A matplotlib axes object. Only works if plotting a single component.
        title: Set the title of the plot.
<<<<<<< HEAD
        **kwds: Passed to Matplotlib Scatterplot.
=======
        kwds: Passed to matplotblib scatterplot.
>>>>>>> 316256ce

    Examples:
        >>> import ehrapy as ep
        >>> adata = ep.dt.mimic_2(encoded=False)
        >>> co2_lm_result = ep.tl.ols(
        ...     adata, var_names=["pco2_first", "tco2_first"], formula="tco2_first ~ pco2_first", missing="drop"
        ... ).fit()
        >>> ep.pl.ols(
        ...     adata,
        ...     x="pco2_first",
        ...     y="tco2_first",
        ...     ols_results=[co2_lm_result],
        ...     ols_color=["red"],
        ...     xlabel="PCO2",
        ...     ylabel="TCO2",
        ... )

        .. image:: /_static/docstring_previews/ols_plot_1.png

        >>> import ehrapy as ep
        >>> adata = ep.dt.mimic_2(encoded=False)
        >>> ep.pl.ols(adata, x='pco2_first', y='tco2_first', lines=[(0.25, 10), (0.3, 20)],
        >>>           lines_color=['red', 'blue'], lines_style=['-', ':'], lines_label=['Line1', 'Line2'])

        .. image:: /_static/docstring_previews/ols_plot_2.png

        >>> import ehrapy as ep
        >>> ep.pl.ols(lines=[(0.25, 10), (0.3, 20)], lines_color=['red', 'blue'], lines_style=['-', ':'],
        >>>           lines_label=['Line1', 'Line2'], xlim=(0, 150), ylim=(0, 50))

        .. image:: /_static/docstring_previews/ols_plot_3.png
    """
    if ax is None:
        _, ax = plt.subplots(figsize=figsize)
    if xlim is not None:
        plt.xlim(xlim)
    if ylim is not None:
        plt.ylim(ylim)
    if ols_color is None and ols_results is not None:
        ols_color = [None] * len(ols_results)
    if lines_color is None and lines is not None:
        lines_color = [None] * len(lines)
    if lines_style is None and lines is not None:
        lines_style = [None] * len(lines)
    if lines_label is None and lines is not None:
        lines_label = [None] * len(lines)
    if adata is not None and x is not None and y is not None:
        x_processed = np.array(adata[:, x].X).astype(float)
        x_processed = x_processed[~np.isnan(x_processed)]
        if scatter_plot is True:
            ax = scatter(adata, x=x, y=y, show=False, ax=ax, **kwds)
        if ols_results is not None:
            for i, ols_result in enumerate(ols_results):
                ax.plot(x_processed, ols_result.predict(), color=ols_color[i])

    if lines is not None:
        for i, line in enumerate(lines):
            a, b = line
            if np.ndim(a) == 0 and np.ndim(b) == 0:
                line_x = np.array(ax.get_xlim())
                line_y = a * line_x + b
                ax.plot(line_x, line_y, linestyle=lines_style[i], color=lines_color[i], label=lines_label[i])
            else:
                ax.plot(a, b, lines_style[i], color=lines_color[i], label=lines_label[i])
    plt.xlabel(xlabel)
    plt.ylabel(ylabel)
    if title:
        plt.title(title)
    if lines_label is not None and lines_label[0] is not None:
        plt.legend()

    if not show:
        return ax
    else:
        return None


def kmf(
    kmfs: Sequence[KaplanMeierFitter],
    ci_alpha: list[float] | None = None,
    ci_force_lines: list[Boolean] | None = None,
    ci_show: list[Boolean] | None = None,
    ci_legend: list[Boolean] | None = None,
    at_risk_counts: list[Boolean] | None = None,
    color: list[str] | None | None = None,
    grid: Boolean | None = False,
    xlim: tuple[float, float] | None = None,
    ylim: tuple[float, float] | None = None,
    xlabel: str | None = None,
    ylabel: str | None = None,
    figsize: tuple[float, float] | None = None,
    show: bool | None = None,
    title: str | None = None,
) -> Axes | None:
    warnings.warn(
        "This function is deprecated and will be removed in the next release. Use `ep.pl.kaplan_meier` instead.",
        DeprecationWarning,
        stacklevel=2,
    )
    return kaplan_meier(
        kmfs=kmfs,
        ci_alpha=ci_alpha,
        ci_force_lines=ci_force_lines,
        ci_show=ci_show,
        ci_legend=ci_legend,
        at_risk_counts=at_risk_counts,
        color=color,
        grid=grid,
        xlim=xlim,
        ylim=ylim,
        xlabel=xlabel,
        ylabel=ylabel,
        figsize=figsize,
        show=show,
        title=title,
    )


def kaplan_meier(
    kmfs: Sequence[KaplanMeierFitter],
    *,
    display_survival_statistics: bool = False,
    ci_alpha: list[float] | None = None,
    ci_force_lines: list[Boolean] | None = None,
    ci_show: list[Boolean] | None = None,
    ci_legend: list[Boolean] | None = None,
    at_risk_counts: list[Boolean] | None = None,
    color: list[str] | None | None = None,
    grid: Boolean | None = False,
    xlim: tuple[float, float] | None = None,
    ylim: tuple[float, float] | None = None,
    xlabel: str | None = None,
    ylabel: str | None = None,
    figsize: tuple[float, float] | None = None,
    show: bool | None = None,
    title: str | None = None,
) -> Axes | None:
    """Plots a pretty figure of the Fitted KaplanMeierFitter model.

    See https://lifelines.readthedocs.io/en/latest/fitters/univariate/KaplanMeierFitter.html

    Args:
        kmfs: Iterables of fitted KaplanMeierFitter objects.
        display_survival_statistics: Whether to show survival statistics in a table below the plot.
        ci_alpha: The transparency level of the confidence interval. If more than one kmfs, this should be a list.
        ci_force_lines: Force the confidence intervals to be line plots (versus default shaded areas).
                        If more than one kmfs, this should be a list.
        ci_show: Show confidence intervals. If more than one kmfs, this should be a list.
        ci_legend: If ci_force_lines is True, this is a boolean flag to add the lines' labels to the legend.
                   If more than one kmfs, this should be a list.
        at_risk_counts: Show group sizes at time points. If more than one kmfs, this should be a list.
        color: List of colors for each kmf. If more than one kmfs, this should be a list.
        grid: If True, plot grid lines.
        xlim: Set the x-axis view limits.
        ylim: Set the y-axis view limits.
        xlabel: The x-axis label text.
        ylabel: The y-axis label text.
        figsize: Width, height in inches.
        show: Show the plot, do not return axis.
        title: Set the title of the plot.

    Examples:
        >>> import ehrapy as ep
        >>> import numpy as np
        >>> adata = ep.dt.mimic_2(encoded=False)

        # Because in MIMIC-II database, `censor_fl` is censored or death (binary: 0 = death, 1 = censored).
        # While in KaplanMeierFitter, `event_observed` is True if the the death was observed, False if the event was lost (right-censored).
        # So we need to flip `censor_fl` when pass `censor_fl` to KaplanMeierFitter

        >>> adata[:, ["censor_flg"]].X = np.where(adata[:, ["censor_flg"]].X == 0, 1, 0)
        >>> kmf = ep.tl.kaplan_meier(adata, "mort_day_censored", "censor_flg")
        >>> ep.pl.kaplan_meier(
        ...     [kmf], color=["r"], xlim=[0, 700], ylim=[0, 1], xlabel="Days", ylabel="Proportion Survived", show=True
        ... )

        .. image:: /_static/docstring_previews/kmf_plot_1.png

        >>> groups = adata[:, ["service_unit"]].X
        >>> adata_ficu = adata[groups == "FICU"]
        >>> adata_micu = adata[groups == "MICU"]
        >>> adata_sicu = adata[groups == "SICU"]
        >>> kmf_1 = ep.tl.kaplan_meier(adata_ficu, "mort_day_censored", "censor_flg", label="FICU")
        >>> kmf_2 = ep.tl.kaplan_meier(adata_micu, "mort_day_censored", "censor_flg", label="MICU")
        >>> kmf_3 = ep.tl.kaplan_meier(adata_sicu, "mort_day_censored", "censor_flg", label="SICU")
        >>> ep.pl.kaplan_meier([kmf_1, kmf_2, kmf_3], ci_show=[False,False,False], color=['k','r', 'g'],
        >>>           xlim=[0, 750], ylim=[0, 1], xlabel="Days", ylabel="Proportion Survived")

        .. image:: /_static/docstring_previews/kmf_plot_2.png
    """
    if ci_alpha is None:
        ci_alpha = [0.3] * len(kmfs)
    if ci_force_lines is None:
        ci_force_lines = [False] * len(kmfs)
    if ci_show is None:
        ci_show = [True] * len(kmfs)
    if ci_legend is None:
        ci_legend = [False] * len(kmfs)
    if at_risk_counts is None:
        at_risk_counts = [False] * len(kmfs)
    if color is None:
        color = [None] * len(kmfs)

    fig = plt.figure(constrained_layout=True, figsize=figsize)
    spec = fig.add_gridspec(2, 1) if display_survival_statistics else fig.add_gridspec(1, 1)
    ax = plt.subplot(spec[0, 0])

    for i, kmf in enumerate(kmfs):
        if i == 0:
            ax = kmf.plot_survival_function(
                ci_alpha=ci_alpha[i],
                ci_force_lines=ci_force_lines[i],
                ci_show=ci_show[i],
                ci_legend=ci_legend[i],
                at_risk_counts=at_risk_counts[i],
                color=color[i],
            )
        else:
            ax = kmf.plot_survival_function(
                ax=ax,
                ci_alpha=ci_alpha[i],
                ci_force_lines=ci_force_lines[i],
                ci_show=ci_show[i],
                ci_legend=ci_legend[i],
                at_risk_counts=at_risk_counts[i],
                color=color[i],
            )
    # Configure plot appearance
    ax.grid(grid)
    ax.set_xlim(xlim)
    ax.set_ylim(ylim)
    ax.set_xlabel(xlabel)
    ax.set_ylabel(ylabel)
    if title:
        ax.set_title(title)

    if display_survival_statistics:
        xticks = [x for x in ax.get_xticks() if x >= 0]
        xticks_space = xticks[1] - xticks[0]
        if xlabel is None:
            xlabel = "Time"

        yticks = np.arange(len(kmfs))

        ax_table = plt.subplot(spec[1, 0])
        ax_table.set_xticks(xticks)
        ax_table.set_xlim(-xticks_space / 2, xticks[-1] + xticks_space / 2)
        ax_table.set_ylim(-1, len(kmfs))
        ax_table.set_yticks(yticks)
        ax_table.set_yticklabels([kmf.label if kmf.label else f"Group {i + 1}" for i, kmf in enumerate(kmfs[::-1])])

        for i, kmf in enumerate(kmfs[::-1]):
            survival_probs = kmf.survival_function_at_times(xticks).values
            for j, prob in enumerate(survival_probs):
                ax_table.text(
                    xticks[j],  # x position
                    yticks[i],  # y position
                    f"{prob:.2f}",  # formatted survival probability
                    ha="center",
                    va="center",
                    bbox={"boxstyle": "round,pad=0.2", "edgecolor": "none", "facecolor": "lightgrey"},
                )

        ax_table.grid(grid)
        ax_table.spines["top"].set_visible(False)
        ax_table.spines["right"].set_visible(False)
        ax_table.spines["bottom"].set_visible(False)
        ax_table.spines["left"].set_visible(False)

    if not show:
        return fig, ax

    else:
        return None


def cox_ph_forestplot(
    adata: AnnData,
    *,
    uns_key: str = "cox_ph",
    labels: Iterable[str] | None = None,
    fig_size: tuple = (10, 10),
    t_adjuster: float = 0.1,
    ecolor: str = "dimgray",
    size: int = 3,
    marker: str = "o",
    decimal: int = 2,
    text_size: int = 12,
    color: str = "k",
    show: bool = None,
    title: str | None = None,
):
    """Generates a forest plot to visualize the coefficients and confidence intervals of a Cox Proportional Hazards model.

    The `adata` object must first be populated using the :func:`~ehrapy.tools.cox_ph` function. This function stores the summary table of the `CoxPHFitter` in the `.uns` attribute of `adata`.
    The summary table is created when the model is fitted using the :func:`~ehrapy.tools.cox_ph` function.
    For more information on the `CoxPHFitter`, see the `Lifelines documentation <https://lifelines.readthedocs.io/en/latest/fitters/regression/CoxPHFitter.html>`_.

    Inspired by `zepid.graphics.EffectMeasurePlot <https://readthedocs.org>`_ (zEpid Package, https://pypi.org/project/zepid/).

    Args:
        adata: :class:`~anndata.AnnData` object containing the summary table from the CoxPHFitter. This is stored in the `.uns` attribute, after fitting the model using :func:`~ehrapy.tools.cox_ph`.
        uns_key: Key in `.uns` where :func:`~ehrapy.tools.cox_ph` function stored the summary table. See argument `uns_key` in :func:`~ehrapy.tools.cox_ph`.
        labels: List of labels for each coefficient, default uses the index of the summary ta
        fig_size: Width, height in inches.
        t_adjuster: Adjust the table to the right.
        ecolor: Color of the error bars.
        size: Size of the markers.
        marker: Marker style.
        decimal: Number of decimal places to display.
        text_size: Font size of the text.
        color: Color of the markers.
        show: Show the plot, do not return figure and axis.
        title: Set the title of the plot.

    Examples:
        >>> import ehrapy as ep
        >>> adata = ep.dt.mimic_2(encoded=False)
        >>> adata_subset = adata[:, ["mort_day_censored", "censor_flg", "gender_num", "afib_flg", "day_icu_intime_num"]]
        >>> coxph = ep.tl.cox_ph(adata_subset, event_col="censor_flg", duration_col="mort_day_censored")
        >>> ep.pl.cox_ph_forestplot(adata_subset)

        .. image:: /_static/docstring_previews/coxph_forestplot.png

    """
    if uns_key not in adata.uns:
        raise ValueError(f"Key {uns_key} not found in adata.uns. Please provide a valid key.")

    coxph_fitting_summary = adata.uns[
        uns_key
    ]  # pd.Dataframe with columns: coef, exp(coef), se(coef), z, p, lower 0.95, upper 0.95
    auc_col = "coef"

    if labels is None:
        labels = coxph_fitting_summary.index
    tval = []
    ytick = []
    for row_index in range(len(coxph_fitting_summary)):
        if not np.isnan(coxph_fitting_summary[auc_col][row_index]):
            if (
                (isinstance(coxph_fitting_summary[auc_col][row_index], float))
                & (isinstance(coxph_fitting_summary["coef lower 95%"][row_index], float))
                & (isinstance(coxph_fitting_summary["coef upper 95%"][row_index], float))
            ):
                tval.append(
                    [
                        round(coxph_fitting_summary[auc_col][row_index], decimal),
                        (
                            "("
                            + str(round(coxph_fitting_summary["coef lower 95%"][row_index], decimal))
                            + ", "
                            + str(round(coxph_fitting_summary["coef upper 95%"][row_index], decimal))
                            + ")"
                        ),
                    ]
                )
            else:
                tval.append(
                    [
                        coxph_fitting_summary[auc_col][row_index],
                        (
                            "("
                            + str(coxph_fitting_summary["coef lower 95%"][row_index])
                            + ", "
                            + str(coxph_fitting_summary["coef upper 95%"][row_index])
                            + ")"
                        ),
                    ]
                )
            ytick.append(row_index)
        else:
            tval.append([" ", " "])
            ytick.append(row_index)

    x_axis_upper_bound = round(((pd.to_numeric(coxph_fitting_summary["coef upper 95%"])).max() + 0.1), 2)

    x_axis_lower_bound = round(((pd.to_numeric(coxph_fitting_summary["coef lower 95%"])).min() - 0.1), 1)

    fig = plt.figure(figsize=fig_size)
    gspec = gridspec.GridSpec(1, 6)
    plot = plt.subplot(gspec[0, 0:4])
    table = plt.subplot(gspec[0, 4:])
    plot.set_ylim(-1, (len(coxph_fitting_summary)))  # spacing out y-axis properly

    plot.axvline(1, color="gray", zorder=1)
    lower_diff = coxph_fitting_summary[auc_col] - coxph_fitting_summary["coef lower 95%"]
    upper_diff = coxph_fitting_summary["coef upper 95%"] - coxph_fitting_summary[auc_col]
    plot.errorbar(
        coxph_fitting_summary[auc_col],
        coxph_fitting_summary.index,
        xerr=[lower_diff, upper_diff],
        marker="None",
        zorder=2,
        ecolor=ecolor,
        linewidth=0,
        elinewidth=1,
    )
    # plot markers
    plot.scatter(
        coxph_fitting_summary[auc_col],
        coxph_fitting_summary.index,
        c=color,
        s=(size * 25),
        marker=marker,
        zorder=3,
        edgecolors="None",
    )
    # plot settings
    plot.xaxis.set_ticks_position("bottom")
    plot.yaxis.set_ticks_position("left")
    plot.get_xaxis().set_major_formatter(ticker.ScalarFormatter())
    plot.get_xaxis().set_minor_formatter(ticker.NullFormatter())
    plot.set_yticks(ytick)
    plot.set_xlim([x_axis_lower_bound, x_axis_upper_bound])
    plot.set_xticks([x_axis_lower_bound, 1, x_axis_upper_bound])
    plot.set_xticklabels([x_axis_lower_bound, 1, x_axis_upper_bound])
    plot.set_yticklabels(labels)
    plot.tick_params(axis="y", labelsize=text_size)
    plot.yaxis.set_ticks_position("none")
    plot.invert_yaxis()  # invert y-axis to align values properly with table
    tb = table.table(
        cellText=tval, cellLoc="center", loc="right", colLabels=[auc_col, "95% CI"], bbox=[0, t_adjuster, 1, 1]
    )
    table.axis("off")
    tb.auto_set_font_size(False)
    tb.set_fontsize(text_size)
    for _, cell in tb.get_celld().items():
        cell.set_linewidth(0)

    # remove spines
    plot.spines["top"].set_visible(False)
    plot.spines["right"].set_visible(False)
    plot.spines["left"].set_visible(False)

    if title:
        plt.title(title)

    if not show:
        return fig, plot

    else:
        return None<|MERGE_RESOLUTION|>--- conflicted
+++ resolved
@@ -65,11 +65,11 @@
         show: Show the plot, do not return axis.
         ax: A matplotlib axes object. Only works if plotting a single component.
         title: Set the title of the plot.
-<<<<<<< HEAD
+    <<<<<<< HEAD
         **kwds: Passed to Matplotlib Scatterplot.
-=======
+    =======
         kwds: Passed to matplotblib scatterplot.
->>>>>>> 316256ce
+    >>>>>>> 316256ce614adcf3d5eac4fa1f44843194dc7a18
 
     Examples:
         >>> import ehrapy as ep
