from __future__ import annotations

from typing import TYPE_CHECKING, Any, Literal, TypeAlias

import numpy as np
import scanpy as sc

if TYPE_CHECKING:
    from collections.abc import Iterable, Sequence

    from anndata import AnnData
    from leidenalg.VertexPartition import MutableVertexPartition
    from scipy.sparse import spmatrix

    from ehrapy.tools import _method_options

AnyRandom: TypeAlias = int | np.random.RandomState | None


def tsne(
    adata: AnnData,
    n_pcs: int | None = None,
    use_rep: str | None = None,
    perplexity: float | int = 30,
    early_exaggeration: float | int = 12,
    learning_rate: float | int = 1000,
    random_state: AnyRandom = 0,
    n_jobs: int | None = None,
    copy: bool = False,
    metric: str = "euclidean",
) -> AnnData | None:  # pragma: no cover
    """Calculates t-SNE [Maaten08]_ [Amir13]_ [Pedregosa11]_.

    t-distributed stochastic neighborhood embedding (tSNE) [Maaten08]_ has been
    proposed for visualizing complex by [Amir13]_. Here, by default, we use the implementation of *scikit-learn* [Pedregosa11]_.

    Args:
        adata: :class:`~anndata.AnnData` object containing all observations.
        n_pcs: Use this many PCs. If `n_pcs==0` use `.X` if `use_rep is None`.
        use_rep: Use the indicated representation. `'X'` or any key for `.obsm` is valid.
                 If `None`, the representation is chosen automatically:
                 For `.n_vars` < 50, `.X` is used, otherwise 'X_pca' is used.
                 If 'X_pca' is not present, it’s computed with default parameters.
        perplexity: The perplexity is related to the number of nearest neighbors that
                    is used in other manifold learning algorithms. Larger datasets usually require a larger perplexity.
                    Consider selecting a value between 5 and 50. The choice is not extremely critical since t-SNE
                    is quite insensitive to this parameter.
        early_exaggeration: Controls how tight natural clusters in the original space are in the
                            embedded space and how much space will be between them. For larger
                            values, the space between natural clusters will be larger in the
                            embedded space. Again, the choice of this parameter is not very
                            critical. If the cost function increases during initial optimization,
                            the early exaggeration factor or the learning rate might be too high.
        learning_rate: Note that the R-package "Rtsne" uses a default of 200.
                       The learning rate can be a critical parameter. It should be
                       between 100 and 1000. If the cost function increases during initial
                       optimization, the early exaggeration factor or the learning rate
                       might be too high. If the cost function gets stuck in a bad local
                       minimum increasing the learning rate helps sometimes.
        random_state: Change this to use different intial states for the optimization.
                      If `None`, the initial state is not reproducible.
        n_jobs: Number of jobs for parallel computation.
                `None` means using :attr:`scanpy._settings.ScanpyConfig.n_jobs`.
        copy: Return a copy instead of writing to `adata`.
        metric: Distance metric to calculate neighbors on.

    Returns:
        Depending on `copy`, returns or updates `adata` with the following fields.

        **X_tsne** : `np.ndarray` (`adata.obs`, dtype `float`) tSNE coordinates of data.
    """
    return sc.tl.tsne(
        adata=adata,
        n_pcs=n_pcs,
        use_rep=use_rep,
        perplexity=perplexity,
        early_exaggeration=early_exaggeration,
        learning_rate=learning_rate,
        random_state=random_state,
        n_jobs=n_jobs,
        copy=copy,
        metric=metric,
    )


def umap(
    adata: AnnData,
    min_dist: float = 0.5,
    spread: float = 1.0,
    n_components: int = 2,
    maxiter: int | None = None,
    alpha: float = 1.0,
    gamma: float = 1.0,
    negative_sample_rate: int = 5,
    init_pos: _method_options._InitPos | np.ndarray | None = "spectral",
    random_state: AnyRandom = 0,
    a: float | None = None,
    b: float | None = None,
    copy: bool = False,
    method: Literal["umap", "rapids"] = "umap",
    neighbors_key: str | None = None,
) -> AnnData | None:  # pragma: no cover
    """Embed the neighborhood graph using UMAP [McInnes18]_.

    UMAP (Uniform Manifold Approximation and Projection) is a manifold learning
    technique suitable for visualizing high-dimensional data. Besides tending to
    be faster than tSNE, it optimizes the embedding such that it best reflects
    the topology of the data, which we represent throughout ehrapy using a
    neighborhood graph. tSNE, by contrast, optimizes the distribution of
    nearest-neighbor distances in the embedding such that these best match the
    distribution of distances in the high-dimensional space. We use the
    implementation of `umap-learn <https://github.com/lmcinnes/umap>`__
    [McInnes18]_. For a few comparisons of UMAP with tSNE, see this `preprint
    <https://doi.org/10.1101/298430>`__.

    Args:
        adata: :class:`~anndata.AnnData` object containing all observations.
        min_dist: The effective minimum distance between embedded points. Smaller values
                  will result in a more clustered/clumped embedding where nearby points on
                  the manifold are drawn closer together, while larger values will result
                  on a more even dispersal of points. The value should be set relative to
                  the ``spread`` value, which determines the scale at which embedded
                  points will be spread out. The default of in the `umap-learn` package is 0.1.
        spread: The effective scale of embedded points.
                In combination with `min_dist` this determines how clustered/clumped the embedded points are.
        n_components: The number of dimensions of the embedding.
        maxiter: The number of iterations (epochs) of the optimization. Called `n_epochs` in the original UMAP.
        alpha: The initial learning rate for the embedding optimization.
        gamma: Weighting applied to negative samples in low dimensional embedding optimization.
               Values higher than one will result in greater weight being given to negative samples.
        negative_sample_rate: The number of negative edge/1-simplex samples to use per positive
                              edge/1-simplex sample in optimizing the low dimensional embedding.
        init_pos: How to initialize the low dimensional embedding. Called `init` in the original UMAP. Options are:

                  * Any key for `adata.obsm`.

                  * 'paga': positions from :func:`~scanpy.pl.paga`.

                  * 'spectral': use a spectral embedding of the graph.

                  * 'random': assign initial embedding positions at random.

                  * A numpy array of initial embedding positions.
        random_state: Random state for the initialization.

                      * If `int`, `random_state` is the seed used by the random number generator;

                      * If `RandomState` or `Generator`, `random_state` is the random number generator;

                      * If `None`, the random number generator is the `RandomState` instance used by `np.random`.
        a: More specific parameters controlling the embedding.
           If `None` these values are set automatically as determined by `min_dist` and `spread`.
        b: More specific parameters controlling the embedding.
           If `None` these values are set automatically as determined by `min_dist` and `spread`.
        copy: Return a copy instead of writing to adata.
        method: Use the original 'umap' implementation, or 'rapids' (experimental, GPU only)
        neighbors_key: If not specified, umap looks .uns['neighbors'] for neighbors settings
                       and .obsp['connectivities'] for connectivities (default storage places for pp.neighbors).
                       If specified, umap looks .uns[neighbors_key] for neighbors settings and
                       .obsp[.uns[neighbors_key]['connectivities_key']] for connectivities.

    Returns:
        Depending on `copy`, returns or updates `adata` with the following fields.

        **X_umap** : `adata.obsm` field UMAP coordinates of data.
    """
    key_to_check = neighbors_key if neighbors_key is not None else "neighbors"
    if key_to_check not in adata.uns:
        raise ValueError(f"Did not find .uns[{key_to_check!r}]. Please run `ep.pp.neighbors` first.")

    return sc.tl.umap(
        adata=adata,
        min_dist=min_dist,
        spread=spread,
        n_components=n_components,
        maxiter=maxiter,
        alpha=alpha,
        gamma=gamma,
        negative_sample_rate=negative_sample_rate,
        init_pos=init_pos,
        random_state=random_state,
        a=a,
        b=b,
        copy=copy,
        method=method,
        neighbors_key=neighbors_key,
    )


def draw_graph(
    adata: AnnData,
    layout: _method_options._Layout = "fa",
    init_pos: str | bool | None = None,
    root: int | None = None,
    random_state: AnyRandom = 0,
    n_jobs: int | None = None,
    adjacency: spmatrix | None = None,
    key_added_ext: str | None = None,
    neighbors_key: str | None = None,
    obsp: str | None = None,
    copy: bool = False,
    **kwds,
) -> AnnData | None:  # pragma: no cover
    """Force-directed graph drawing [Islam11]_ [Jacomy14]_ [Chippada18]_.

    .. _fa2: https://github.com/bhargavchippada/forceatlas2
    .. _Force-directed graph drawing: https://en.wikipedia.org/wiki/Force-directed_graph_drawing
    .. _fruchterman-reingold: http://igraph.org/python/doc/igraph.Graph-class.html#layout_fruchterman_reingold

    An alternative to tSNE that often preserves the topology of the data
    better. This requires to run :func:`~ehrapy.pp.neighbors`, first.
    The default layout ('fa', `ForceAtlas2`) [Jacomy14]_ uses the package `fa2`_
    [Chippada18]_, which can be installed via `pip install fa2`.
    `Force-directed graph drawing`_ describes a class of long-established
    algorithms for visualizing graphs.
    It has been suggested for visualizing single-cell data by [Islam11]_.
    Many other layouts as implemented in igraph [Csardi06]_ are available.
    Similar approaches have been used by [Zunder15]_ or [Weinreb17]_.

    Args:
        adata: :class:`~anndata.AnnData` object containing all observations.
        layout: 'fa' (`ForceAtlas2`) or any valid `igraph layout
                <http://igraph.org/c/doc/igraph-Layout.html>`__. Of particular interest
                are 'fr' (Fruchterman Reingold), 'grid_fr' (Grid Fruchterman Reingold,
                faster than 'fr'), 'kk' (Kamadi Kawai', slower than 'fr'), 'lgl' (Large
                Graph, very fast), 'drl' (Distributed Recursive Layout, pretty fast) and
                'rt' (Reingold Tilford tree layout).
        init_pos: `'paga'`/`True`, `None`/`False`, or any valid 2d-`.obsm` key.
                  Use precomputed coordinates for initialization.
                  If `False`/`None` (the default), initialize randomly.
        root: Root for tree layouts.
        random_state: For layouts with random initialization like 'fr', change this to use
                      different intial states for the optimization. If `None`, no seed is set.
        n_jobs: Number of jobs for parallel computation.
                `None` means using :attr:`scanpy._settings.ScanpyConfig.n_jobs`.
        adjacency: Sparse adjacency matrix of the graph, defaults to neighbors connectivities.
        key_added_ext: By default, append `layout`.
        neighbors_key: If not specified, draw_graph looks .obsp['connectivities'] for connectivities
                       (default storage place for pp.neighbors).
                       If specified, draw_graph looks .obsp[.uns[neighbors_key]['connectivities_key']] for connectivities.
        obsp:  Use .obsp[obsp] as adjacency. You can't specify both `obsp` and `neighbors_key` at the same time.
        copy: Whether to return a copy instead of writing to adata.
        **kwds: Parameters of chosen igraph layout. See e.g. `fruchterman-reingold`_
                [Fruchterman91]_. One of the most important ones is `maxiter`.

    Returns:
          Depending on `copy`, returns or updates `adata` with the following field.

          **X_draw_graph_layout** : `adata.obsm`
          Coordinates of graph layout. E.g. for layout='fa' (the default), the field is called 'X_draw_graph_fa'
    """
    return sc.tl.draw_graph(
        adata=adata,
        layout=layout,
        init_pos=init_pos,
        root=root,
        random_state=random_state,
        n_jobs=n_jobs,
        adjacency=adjacency,
        key_added_ext=key_added_ext,
        neighbors_key=neighbors_key,
        obsp=obsp,
        copy=copy,
        **kwds,
    )


def diffmap(
    adata: AnnData,
    n_comps: int = 15,
    neighbors_key: str | None = None,
    random_state: AnyRandom = 0,
    copy: bool = False,
) -> AnnData | None:  # pragma: no cover
    """Diffusion Maps [Coifman05]_ [Haghverdi15]_ [Wolf18]_.

    Diffusion maps [Coifman05]_ has been proposed for visualizing single-cell
    data by [Haghverdi15]_. The tool uses the adapted Gaussian kernel suggested
    by [Haghverdi16]_ in the implementation of [Wolf18]_.
    The width ("sigma") of the connectivity kernel is implicitly determined by
    the number of neighbors used to compute the single-cell graph in
    :func:`~ehrapy.pp.neighbors`. To reproduce the original implementation
    using a Gaussian kernel, use `method=='gauss'` in
    :func:`~ehrapy.pp.neighbors`. To use an exponential kernel, use the default
    `method=='umap'`. Differences between these options shouldn't usually be dramatic.

    Args:
        adata: :class:`~anndata.AnnData` object containing all observations.
        n_comps: The number of dimensions of the representation.
                 neighbors_key: If not specified, diffmap looks .uns['neighbors'] for neighbors settings
                 and .obsp['connectivities'], .obsp['distances'] for connectivities and
                 distances respectively (default storage places for pp.neighbors).
                 If specified, diffmap looks .uns[neighbors_key] for neighbors settings and
                 .obsp[.uns[neighbors_key]['connectivities_key']],
                 .obsp[.uns[neighbors_key]['distances_key']] for connectivities and distances respectively.
<<<<<<< HEAD
        neighbors_key: Key of the neighbors to use.
=======
        neighbors_key: Key to stored neighbors.
>>>>>>> 316256ce
        random_state: Random seed for the initialization.
        copy: Whether to return a copy of the :class:`~anndata.AnnData` object.

    Returns:
        Depending on `copy`, returns or updates `adata` with the following fields.

        `X_diffmap` : :class:`numpy.ndarray` (`adata.obsm`)
        Diffusion map representation of data, which is the right eigen basis of the transition matrix with eigenvectors as columns.

        `diffmap_evals` : :class:`numpy.ndarray` (`adata.uns`)
        Array of size (number of eigen vectors). Eigenvalues of transition matrix.
    """
    return sc.tl.diffmap(
        adata=adata, n_comps=n_comps, neighbors_key=neighbors_key, random_state=random_state, copy=copy
    )


def embedding_density(
    adata: AnnData,
    basis: str = "umap",  # was positional before 1.4.5
    groupby: str | None = None,
    key_added: str | None = None,
    components: str | Sequence[str] = None,
) -> None:  # pragma: no cover
    """Calculate the density of observation in an embedding (per condition).

    Gaussian kernel density estimation is used to calculate the density of
    observations in an embedded space. This can be performed per category over a
    categorical observation annotation. The cell density can be plotted using the
    `sc.pl.embedding_density()` function.
    Note that density values are scaled to be between 0 and 1. Thus, the
    density value at each cell is only comparable to other densities in
    the same condition category.

    Args:
        adata: :class:`~anndata.AnnData` object containing all observations.
        basis: The embedding over which the density will be calculated. This embedded
               representation should be found in `adata.obsm['X_[basis]']`.
        groupby: Keys for categorical observation/cell annotation for which densities
                 are calculated per category. Columns with up to ten categories are accepted.
        key_added: Name of the `.obs` covariate that will be added with the density estimates.
        components: The embedding dimensions over which the density should be calculated.
                    This is limited to two components.

    Returns:
        Updates `adata.obs` with an additional field specified by the `key_added`
        parameter. This parameter defaults to `[basis]_density_[groupby]`,
        where `[basis]` is one of `umap`, `diffmap`, `pca`, `tsne`, or `draw_graph_fa`
        and `[groupby]` denotes the parameter input.
        Updates `adata.uns` with an additional field `[key_added]_params`.

    Examples:
        >>> import ehrapy as ep
        >>> adata = ep.data.mimic_2(encoded=True)
        >>> ep.tl.umap(adata)
        >>> ep.tl.embedding_density(adata, basis="umap", groupby="phase")
        >>> ep.pl.embedding_density(adata, basis="umap", key="umap_density_phase", group="G1")
    """
    sc.tl.embedding_density(adata=adata, basis=basis, groupby=groupby, key_added=key_added, components=components)


def leiden(
    adata: AnnData,
    resolution: float = 1,
    *,
    restrict_to: tuple[str, Sequence[str]] | None = None,
    random_state: AnyRandom = 0,
    key_added: str = "leiden",
    adjacency: spmatrix | None = None,
    directed: bool | None = False,
    use_weights: bool = True,
    n_iterations: int = -1,
    partition_type: type[MutableVertexPartition] | None = None,
    neighbors_key: str | None = None,
    obsp: str | None = None,
    flavor: Literal["leidenalg", "igraph"] = "igraph",
    copy: bool = False,
    **partition_kwargs,
) -> AnnData | None:  # pragma: no cover
    """Cluster observations into subgroups [Traag18]_.

    Cluster observations using the Leiden algorithm [Traag18]_,
    an improved version of the Louvain algorithm [Blondel08]_.
    It has been proposed for single-cell analysis by [Levine15]_.
    This requires having run :func:`~ehrapy.pp.neighbors` or :func:`~ehrapy.pp.bbknn` first.

    Args:
        adata: :class:`~anndata.AnnData` object containing all observations.
        resolution: A parameter value controlling the coarseness of the clustering. Higher values lead to more clusters.
                    Set to `None` if overriding `partition_type` to one that doesn’t accept a `resolution_parameter`.
        restrict_to: Restrict the clustering to the categories within the key for sample
                     annotation, tuple needs to contain `(obs_key, list_of_categories)`.
        random_state: Random seed of the initialization of the optimization.
        key_added: `adata.obs` key under which to add the cluster labels.
        adjacency: Sparse adjacency matrix of the graph, defaults to neighbors connectivities.
        directed: Whether to treat the graph as directed or undirected.
        use_weights: If `True`, edge weights from the graph are used in the computation
                     (placing more emphasis on stronger edges).
        n_iterations: How many iterations of the Leiden clustering algorithm to perform.
                      Positive values above 2 define the total number of iterations to perform,
                      -1 has the algorithm run until it reaches its optimal clustering.
        partition_type: Type of partition to use.
                        Defaults to :class:`~leidenalg.RBConfigurationVertexPartition`.
                        For the available options, consult the documentation for
                        :func:`~leidenalg.find_partition`.
        neighbors_key: Use neighbors connectivities as adjacency.
                       If not specified, leiden looks .obsp['connectivities'] for connectivities
                       (default storage place for pp.neighbors).
                       If specified, leiden looks .obsp[.uns[neighbors_key]['connectivities_key']] for connectivities.
        obsp: Use `.obsp[obsp]` as adjacency. You can't specify both `obsp` and `neighbors_key` at the same time.
        flavor: Which package's implementation to use.
        copy: Whether to copy `adata` or modify it inplace.
        **partition_kwargs: Any further arguments to pass to `~leidenalg.find_partition`
                            (which in turn passes arguments to the `partition_type`).

    Returns:
        `adata.obs[key_added]`
        Array of dim (number of samples) that stores the subgroup id (`'0'`, `'1'`, ...) for each cell.

        `adata.uns['leiden']['params']`
        A dict with the values for the parameters `resolution`, `random_state`, and `n_iterations`.
    """
    return sc.tl.leiden(
        adata=adata,
        resolution=resolution,
        restrict_to=restrict_to,
        random_state=random_state,
        key_added=key_added,
        adjacency=adjacency,
        directed=directed,
        use_weights=use_weights,
        n_iterations=n_iterations,
        partition_type=partition_type,
        neighbors_key=neighbors_key,
        obsp=obsp,
        copy=copy,
        flavor=flavor,
        **partition_kwargs,
    )


def dendrogram(
    adata: AnnData,
    groupby: str,
    n_pcs: int | None = None,
    use_rep: str | None = None,
    var_names: Sequence[str] | None = None,
    cor_method: str = "pearson",
    linkage_method: str = "complete",
    optimal_ordering: bool = False,
    key_added: str | None = None,
    inplace: bool = True,
) -> dict[str, Any] | None:  # pragma: no cover
    """Computes a hierarchical clustering for the given `groupby` categories.

    By default, the PCA representation is used unless `.X` has less than 50 variables.
    Alternatively, a list of `var_names` (e.g. genes) can be given.
    Average values of either `var_names` or components are used to compute a correlation matrix.

    The hierarchical clustering can be visualized using
    :func:`ehrapy.pl.dendrogram` or multiple other visualizations that can
    include a dendrogram: :func:`~ehrapy.pl.matrixplot`,
    :func:`~ehrapy.pl.heatmap`, :func:`~ehrapy.pl.dotplot`,
    and :func:`~ehrapy.pl.stacked_violin`.

    .. note::
        The computation of the hierarchical clustering is based on predefined
        groups and not per observation. The correlation matrix is computed using by
        default pearson but other methods are available.

    Args:
        adata: :class:`~anndata.AnnData` object containing all observations.
        groupby: Key to group by
        n_pcs: Use this many PCs. If `n_pcs==0` use `.X` if `use_rep is None`.
        use_rep: Use the indicated representation. `'X'` or any key for `.obsm` is valid.
                 If `None`, the representation is chosen automatically:
                 For `.n_vars` < 50, `.X` is used, otherwise 'X_pca' is used.
                 If 'X_pca' is not present, it’s computed with default parameters.
        var_names: List of var_names to use for computing the hierarchical clustering.
                   If `var_names` is given, then `use_rep` and `n_pcs` is ignored.
        cor_method: correlation method to use.
                    Options are 'pearson', 'kendall', and 'spearman'
        linkage_method: linkage method to use. See :func:`scipy.cluster.hierarchy.linkage` for more information.
        optimal_ordering: Same as the optimal_ordering argument of :func:`scipy.cluster.hierarchy.linkage`
                          which reorders the linkage matrix so that the distance between successive leaves is minimal.
        key_added: By default, the dendrogram information is added to
                   `.uns[f'dendrogram_{{groupby}}']`.
                   Notice that the `groupby` information is added to the dendrogram.
        inplace: If `True`, adds dendrogram information to `adata.uns[key_added]`,
                 else this function returns the information.

    Returns:
        If `inplace=False`, returns dendrogram information, else `adata.uns[key_added]` is updated with it.

    Examples:
        >>> import ehrapy as ep
        >>> adata = ep.data.mimic_2(encoded=True)
        >>> ep.tl.dendrogram(adata, groupby="service_unit")
        >>> ep.pl.dendrogram(adata)
    """
    return sc.tl.dendrogram(
        adata=adata,
        groupby=groupby,
        n_pcs=n_pcs,
        use_rep=use_rep,
        var_names=var_names,
        use_raw=False,
        cor_method=cor_method,
        linkage_method=linkage_method,
        optimal_ordering=optimal_ordering,
        key_added=key_added,
        inplace=inplace,
    )


def dpt(
    adata: AnnData,
    n_dcs: int = 10,
    n_branchings: int = 0,
    min_group_size: float = 0.01,
    allow_kendall_tau_shift: bool = True,
    neighbors_key: str | None = None,
    copy: bool = False,
) -> AnnData | None:  # pragma: no cover
    """Infer progression of observations through geodesic distance along the graph [Haghverdi16]_ [Wolf19]_.

    Reconstruct the progression of a biological process from snapshot
    data. `Diffusion Pseudotime` has been introduced by [Haghverdi16]_ and
    implemented within Scanpy [Wolf18]_. Here, we use a further developed
    version, which is able to deal with disconnected graphs [Wolf19]_ and can
    be run in a `hierarchical` mode by setting the parameter `n_branchings>1`.
    We recommend, however, to only use :func:`~ehrapy.tl.dpt` for computing pseudotime (`n_branchings=0`) and
    to detect branchings via :func:`~scanpy.tl.paga`. For pseudotime, you need
    to annotate your data with a root cell. For instance `adata.uns['iroot'] = np.flatnonzero(adata.obs['cell_types'] == 'Stem')[0]`
    This requires to run :func:`~ehrapy.pp.neighbors`, first. In order to
    reproduce the original implementation of DPT, use `method=='gauss'` in
    this. Using the default `method=='umap'` only leads to minor quantitative differences, though.

    Args:
        adata: :class:`~anndata.AnnData` object containing all observations.
        n_dcs: The number of diffusion components to use.
        n_branchings: Number of branchings to detect.
        min_group_size: During recursive splitting of branches ('dpt groups') for `n_branchings`
                        > 1, do not consider groups that contain less than `min_group_size` data
                        points. If a float, `min_group_size` refers to a fraction of the total number of data points.
        allow_kendall_tau_shift: If a very small branch is detected upon splitting, shift away from
                                 maximum correlation in Kendall tau criterion of [Haghverdi16]_ to stabilize the splitting.
        neighbors_key: If not specified, dpt looks `.uns['neighbors']` for neighbors settings
                       and `.obsp['connectivities']`, `.obsp['distances']` for connectivities and
                       distances respectively (default storage places for pp.neighbors).
                       If specified, dpt looks .uns[neighbors_key] for neighbors settings and
                       `.obsp[.uns[neighbors_key]['connectivities_key']]`,
                       `.obsp[.uns[neighbors_key]['distances_key']]` for connectivities and distances respectively.
        copy: Copy instance before computation and return a copy. Otherwise, perform computation in place and return `None`.

    Returns:
        Depending on `copy`, returns or updates `adata` with the following fields.
        If `n_branchings==0`, no field `dpt_groups` will be written.

        * `dpt_pseudotime` : :class:`pandas.Series` (`adata.obs`, dtype `float`)
          Array of dim (number of samples) that stores the pseudotime of each
          observation, that is, the DPT distance with respect to the root observation.
        * `dpt_groups` : :class:`pandas.Series` (`adata.obs`, dtype `category`)
          Array of dim (number of samples) that stores the subgroup id ('0', '1', ...) for each observation.
    """
    return sc.tl.dpt(
        adata=adata,
        n_dcs=n_dcs,
        n_branchings=n_branchings,
        min_group_size=min_group_size,
        allow_kendall_tau_shift=allow_kendall_tau_shift,
        neighbors_key=neighbors_key,
        copy=copy,
    )


def paga(
    adata: AnnData,
    groups: str | None = None,
    model: Literal["v1.2", "v1.0"] = "v1.2",
    neighbors_key: str | None = None,
    copy: bool = False,
) -> AnnData | None:  # pragma: no cover
    """Mapping out the coarse-grained connectivity structures of complex manifolds [Wolf19]_.

    By quantifying the connectivity of partitions (groups, clusters),
    partition-based graph abstraction (PAGA) generates a much
    simpler abstracted graph (*PAGA graph*) of partitions, in which edge weights
    represent confidence in the presence of connections. By tresholding this
    confidence in :func:`~ehrapy.pl.paga`, a much simpler representation of the
<<<<<<< HEAD
    manifold data is obtained, which is nonetheless faithful to the topology of cthe manifold.
=======
    manifold data is obtained, which is nonetheless faithful to the topology of the manifold.
>>>>>>> 316256ce
    The confidence should be interpreted as the ratio of the actual versus the
    expected value of connections under the null model of randomly connecting
    partitions. We do not provide a p-value as this null model does not
    precisely capture what one would consider "connected" in real data, hence it
    strongly overestimates the expected value. See an extensive discussion of this in [Wolf19]_.

    .. note::
        Note that you can use the result of :func:`~ehrapy.pl.paga` in
        :func:`~ehrapy.tl.umap` and :func:`~ehrapy.tl.draw_graph` via
        `init_pos='paga'` to get embeddings that are typically more faithful to the global topology.

    Args:
        adata: :class:`~anndata.AnnData` object containing all observations.
        groups: Key for categorical in `adata.obs`. You can pass your predefined groups
                by choosing any categorical annotation of observations. Default:
                The first present key of `'leiden'` or `'louvain'`.
        model: The PAGA connectivity model.
        neighbors_key: If not specified, paga looks `.uns['neighbors']` for neighbors settings
                       and `.obsp['connectivities']`, `.obsp['distances']` for connectivities and
                       distances respectively (default storage places for `pp.neighbors`).
                       If specified, paga looks `.uns[neighbors_key]` for neighbors settings and
                       `.obsp[.uns[neighbors_key]['connectivities_key']]`,
                       `.obsp[.uns[neighbors_key]['distances_key']]` for connectivities and distances respectively.
        copy: Copy `adata` before computation and return a copy. Otherwise, perform computation in place and return `None`.

    Returns:
        **connectivities** :class:`numpy.ndarray` (adata.uns['connectivities'])
        The full adjacency matrix of the abstracted graph, weights correspond to confidence in the connectivities of partitions.

       **connectivities_tree** :class:`scipy.sparse.csr_matrix` (adata.uns['connectivities_tree'])
        The adjacency matrix of the tree-like subgraph that best explains the topology.

    Notes:
    Together with a random walk-based distance measure (e.g. :func:`ehrapy.tl.dpt`)
    this generates a partial coordinatization of data useful for exploring and explaining its variation.
    """
    return sc.tl.paga(
        adata=adata,
        groups=groups,
        use_rna_velocity=False,
        model=model,
        neighbors_key=neighbors_key,
        copy=copy,
    )


def ingest(
    adata: AnnData,
    adata_ref: AnnData,
    obs: str | Iterable[str] | None = None,
    embedding_method: str | Iterable[str] = ("umap", "pca"),
    labeling_method: str = "knn",
    neighbors_key: str | None = None,
    inplace: bool = True,
    **kwargs,
) -> AnnData | None:  # pragma: no cover
    """Map labels and embeddings from reference data to new data.

    Integrates embeddings and annotations of an `adata` with a reference dataset
    `adata_ref` through projecting on a PCA (or alternate model) that has been fitted on the reference data.
    The function uses a knn classifier for mapping labels and the UMAP package [McInnes18]_ for mapping the embeddings.

    .. note::
        We refer to this *asymmetric* dataset integration as *ingesting*
        annotations from reference data to new data. This is different from
        learning a joint representation that integrates both datasets in an
        unbiased way, as CCA (e.g. in Seurat) or a conditional VAE (e.g. in
        scVI) would do.

    You need to run :func:`~ehrapy.pp.neighbors` on `adata_ref` before passing it.

    Args:
        adata: :class:`~anndata.AnnData` object containing all observations.
        adata_ref: The annotated data matrix of shape `n_obs` × `n_vars`. Rows correspond to observations and columns to features.
                   Variables (`n_vars` and `var_names`) of `adata_ref` should be the same as in `adata`.
                   This is the dataset with labels and embeddings which need to be mapped to `adata`.
        obs: Labels' keys in `adata_ref.obs` which need to be mapped to `adata.obs` (inferred for observation of `adata`).
        embedding_method: Embeddings in `adata_ref` which need to be mapped to `adata`. The only supported values are 'umap' and 'pca'.
        labeling_method: The method to map labels in `adata_ref.obs` to `adata.obs`. The only supported value is 'knn'.
        neighbors_key: If not specified, ingest looks adata_ref.uns['neighbors'] for neighbors settings and adata_ref.obsp['distances'] for
                       distances (default storage places for pp.neighbors). If specified, ingest looks adata_ref.uns[neighbors_key] for
                       neighbors settings and adata_ref.obsp[adata_ref.uns[neighbors_key]['distances_key']] for distances.
        inplace: Only works if `return_joint=False`.
                 Add labels and embeddings to the passed `adata` (if `True`) or return a copy of `adata` with mapped embeddings and labels.
        **kwargs: Further keyword arguments for the Neighbor calculation

    Returns:
        * if `inplace=False` returns a copy of `adata` with mapped embeddings and labels in `obsm` and `obs` correspondingly
        * if `inplace=True` returns `None` and updates `adata.obsm` and `adata.obs` with mapped embeddings and labels

    Examples:
        >>> import ehrapy as ep
        >>> ep.pp.neighbors(adata_ref)
        >>> ep.tl.umap(adata_ref)
        >>> ep.tl.ingest(adata, adata_ref, obs="service_unit")
    """
    return sc.tl.ingest(
        adata=adata,
        adata_ref=adata_ref,
        obs=obs,
        embedding_method=embedding_method,
        labeling_method=labeling_method,
        neighbors_key=neighbors_key,
        inplace=inplace,
        **kwargs,
    )<|MERGE_RESOLUTION|>--- conflicted
+++ resolved
@@ -293,11 +293,7 @@
                  If specified, diffmap looks .uns[neighbors_key] for neighbors settings and
                  .obsp[.uns[neighbors_key]['connectivities_key']],
                  .obsp[.uns[neighbors_key]['distances_key']] for connectivities and distances respectively.
-<<<<<<< HEAD
-        neighbors_key: Key of the neighbors to use.
-=======
         neighbors_key: Key to stored neighbors.
->>>>>>> 316256ce
         random_state: Random seed for the initialization.
         copy: Whether to return a copy of the :class:`~anndata.AnnData` object.
 
@@ -588,11 +584,7 @@
     simpler abstracted graph (*PAGA graph*) of partitions, in which edge weights
     represent confidence in the presence of connections. By tresholding this
     confidence in :func:`~ehrapy.pl.paga`, a much simpler representation of the
-<<<<<<< HEAD
-    manifold data is obtained, which is nonetheless faithful to the topology of cthe manifold.
-=======
     manifold data is obtained, which is nonetheless faithful to the topology of the manifold.
->>>>>>> 316256ce
     The confidence should be interpreted as the ratio of the actual versus the
     expected value of connections under the null model of randomly connecting
     partitions. We do not provide a p-value as this null model does not
