--- conflicted
+++ resolved
@@ -18,12 +18,7 @@
 def rank_features_supervised(
     adata: AnnData,
     predicted_feature: str,
-<<<<<<< HEAD
-    prediction_type: Literal["continuous", "categorical", "auto"] = "auto",
     model: Literal["regression", "svm", "rf"] = "rf",
-=======
-    model: Literal["regression", "svm", "rf"] = "regression",
->>>>>>> 6641746a
     input_features: Iterable[str] | Literal["all"] = "all",
     layer: str | None = None,
     test_split_size: float = 0.2,
@@ -85,26 +80,7 @@
 
     data = anndata_to_df(adata, layer=layer)
 
-<<<<<<< HEAD
-    if prediction_type == "auto":
-        if EHRAPY_TYPE_KEY in adata.var:
-            prediction_encoding_type = adata.var[EHRAPY_TYPE_KEY][predicted_feature]
-            if prediction_encoding_type == NON_NUMERIC_TAG or prediction_encoding_type == NON_NUMERIC_ENCODED_TAG:
-                prediction_type = "categorical"
-            else:
-                prediction_type = "continuous"
-        else:
-            if pd.api.types.is_categorical_dtype(data[predicted_feature].dtype):
-                prediction_type = "categorical"
-            else:
-                prediction_type = "continuous"
-        if logging:
-            logg.info(
-                f"Predicted feature {predicted_feature} was detected as {prediction_type}. If this is incorrect, please specify in the prediction_type argument."
-            )
-=======
     prediction_type = adata.var[FEATURE_TYPE_KEY].loc[predicted_feature]
->>>>>>> 6641746a
 
     if prediction_type == DATE_TAG:
         raise ValueError(
