--- conflicted
+++ resolved
@@ -136,16 +136,11 @@
 
     score = predictor.score(x_test, y_test)
     evaluation_metric = "R2 score" if prediction_type == "continuous" else "accuracy"
-<<<<<<< HEAD
+
     if logging:
-        logg.info(
-            f"Training completed. The model achieved an {evaluation_metric} of {score:.2f} on the test set, consisting of {len(y_test)} samples."
-        )
-=======
-    logger.info(
-        f"Training completed. The model achieved an {evaluation_metric} of {score:.2f} on the test set, consisting of {len(y_test)} samples."
-    )
->>>>>>> 37ac997e
+      logger.info(
+          f"Training completed. The model achieved an {evaluation_metric} of {score:.2f} on the test set, consisting of {len(y_test)} samples."
+      )
 
     if model == "regression" or model == "svm":
         feature_importances = pd.Series(predictor.coef_.squeeze(), index=input_data.columns)
