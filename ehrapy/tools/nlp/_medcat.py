from __future__ import annotations

from typing import TYPE_CHECKING

import pandas as pd
from thefuzz import process

if TYPE_CHECKING:
    from collections.abc import Iterable

    from anndata import AnnData

    try:
        from medcat.cat import CAT

    except ModuleNotFoundError:
        pass


def _format_df_column(df: pd.DataFrame, column_name: str) -> list[tuple[int, str]]:
    """Format the df to match: formatted_data = [(row_id, row_text), (row_id, row_text), ...].

    Required by MedCAT's multiprocessing annotation step.
    """
    formatted_data = []
    for id, row in df.iterrows():
        text = row[column_name]
        formatted_data.append((id, text))
    return formatted_data


def _flatten_annotated_results(annotation_results: dict) -> dict:
    """Flattens the nested set (usually 5 level nested) of annotation results.

    Annotation_results is just a simple flattened dict with infos on all entities found
    """
    flattened_annotated_dict = {}
    entry_nr = 0

    # row numbers where the text column is located in the original data
    for row_id in annotation_results.keys():
        # all entities extracted from a given row
        entities = annotation_results[row_id]["entities"]
        for entity_id in entities.keys():
            # tokens are currently ignored, as they will not appear with the current basic model used by ehrapy from MedCAT
            if entity_id != "tokens":
                single_entity = {"row_nr": row_id}
                entity = entities[entity_id]
                # iterate over all info attributes of a single entity found in a specific row
                for entity_key in entity.keys():
                    if entity_key in ["pretty_name", "cui", "type_ids", "types"]:
                        single_entity[entity_key] = entities[entity_id][entity_key]
                    elif entity_key == "meta_anns":
                        single_entity[entity_key] = entities[entity_id][entity_key]["Status"]["value"]
                flattened_annotated_dict[entry_nr] = single_entity
                entry_nr += 1
    return flattened_annotated_dict


def annotate_text(
    adata: AnnData,
    cat: CAT,
    text_column: str,
    key_added: str = "medcat_annotations",
    n_proc: int = 2,
    batch_size_chars: int = 500000,
    copy: bool = False,
) -> AnnData | None:
    """Annotate the original free text data. Note this will only annotate non null rows.

    Args:
        adata: AnnData object that holds the data to annotate.
        cat: MedCAT object.
        text_column: Name of the column that should be annotated.
        key_added: Key to add to adata.uns for the annotated results.
        n_proc: Number of processors to use.
        batch_size_chars: batch size to use for CAT's multiprocessing method.
        copy: Whether to copy adata or not.

    Returns:
        Returns `None` if `copy=False`, else returns an `AnnData` object. Sets the following fields;

        `adata.uns[key_added]` : :class:`pandas.DataFrame`
            DataFrame with the annotated results.
    """
    if copy:
        adata = adata.copy()
    non_null_text = pd.DataFrame(adata.obs[text_column][~adata.obs[text_column].isnull()])
    formatted_text_column = _format_df_column(non_null_text, text_column)
    results = cat.multiprocessing(formatted_text_column, batch_size_chars=batch_size_chars, nproc=n_proc)
    flattened_res = _flatten_annotated_results(results)

    # flatten annotated results into a Pandas DataFrame and remove duplicate entries; for example when a single entity like a disease is mentioned multiple times without any meaningful context changes
    # Example: The patient suffers from Diabetes. Cause of the Diabetes, he receives drug X.
    flattened_res_df = pd.DataFrame.from_dict(flattened_res, orient="index").drop_duplicates(
        subset=["cui", "row_nr", "meta_anns"]
    )

    # sort for row number in ascending order and reset index to keep index updated
    adata.uns[key_added] = flattened_res_df.sort_values(by=["row_nr"]).reset_index(drop=True)

    return adata if copy else None


def _filter_df_by_status(df: pd.DataFrame, status: str) -> pd.DataFrame:
    """Util function to filter passed dataframe by status."""
    df_res = df
    if status != "Both":
        if status not in {"Affirmed", "Other"}:
            raise StatusNotSupportedError(f"{status} is not available. Please use either Affirmed, Other or Both!")
        mask = df["meta_anns"].values == status
        df_res = df[mask]
    return df_res


def get_medcat_annotation_overview(
    adata: AnnData, status: str = "Affirmed", use_key: str = "medcat_annotations"
) -> pd.DataFrame:
    """Provide an overview for the annotation results.
<<<<<<< HEAD

    An overview will look like the following:
=======
>>>>>>> 316256ce

    An overview will look like the following:

    cui (the CUI), nsubjects (from how many rows this one got extracted), type_ids (TUIs), name (name of the entity),
    perc_subjects (how many rows relative to absolute number of rows)

    Args:
        adata: Annotated data matrix.
        n: Basically the parameter for head() of pandas DataFrame. How many of the most common entities should be shown?
        status: One of "Affirmed" (default), "Other" or "Both". Displays stats for either only affirmed entities, negated ones or both.
        use_key: Key to use for the annotated results.

    Returns:
        A Pandas DataFrame with the overview stats.
    """
    df = _filter_df_by_status(adata.uns[use_key], status)
    # group by CUI as this is a unique identifier per entity
    grouped = df.groupby("cui")
    # get absolute number of rows with this entity
    # note for overview, only one TUI and type is shown (there shouldn't be much situations were multiple are even possible or useful)
    res = grouped.agg(
        {
            "pretty_name": (lambda x: next(iter(set(x)))),
            "type_ids": (lambda x: next(iter(x))[0]),
            "types": (lambda x: next(iter(x))[0]),
            "row_nr": "nunique",
        }
    )
    res = res.rename(columns={"row_nr": "n_patient_visit"})
    # relative amount of patient visits with the specific entity to all patient visits (or rows in the original data)
    res["n_patient_visit_percent"] = (res["n_patient_visit"] / df["row_nr"].nunique()) * 100
    res.round({"n_patient_visit_percent": 1})

    return res


def _check_valid_name(df: pd.DataFrame, name: Iterable[str]) -> None:
    """Check whether the name is in the extracted entities to inform about possible typos.

    Currently, only the pretty_name column is supported.
    """
    invalid_names = []
    suggested_names = []

    for nm in name:
        pretty_names = df["pretty_name"].unique()

        if nm not in pretty_names:
            invalid_names.append(nm)
            try:
                new_name, _ = process.extractOne(query=nm, choices=pretty_names, score_cutoff=50)
                suggested_names.append(new_name)
            except EntitiyNotFoundError:
                pass

    if invalid_names:
        suggested_str = f" Do you mean {suggested_names}?" if suggested_names else ""
        msg = f"Did not find {invalid_names} in MedCAT's extracted entities and added them not to .obs.{suggested_str}"
        raise EntitiyNotFoundError(msg)


def add_medcat_annotation_to_obs(
    adata: AnnData,
    name: Iterable[str] | str,
    use_key: str = "medcat_annotations",
    added_colname: Iterable[str] | str | None = None,
    copy: bool = False,
) -> AnnData | None:
    """Add info extracted from free text as a binary column to obs.

    Indicates whether the specific entity to color by has been found in that row or not.


    Args:
        adata: AnnData object that holds the data to annotate.
        name: Name of the entity to add as a column to obs.
        use_key: Key to use for the annotated results.
        added_colname: Name of the column to add to obs. If None, name will be used.
        copy: Whether to copy adata or not.

    Returns:
        Returns `None` if `copy=False`, else returns an `AnnData` object. Sets the following fields;

        `adata.obs[name | added_coname]` : :class:`pandas.DataFrame`
            Added column(s) `to adata.obs`, indicating whether the specific entity to color by has been found in that row or not.

    """
    if use_key not in adata.uns.keys():
        raise ValueError(f"Key {use_key} not found in adata.uns. Please run ep.tl.annotate_text first.")

    if copy:
        adata = adata.copy()

    if isinstance(name, str):
        annotation_names = [name]
    else:
        annotation_names = list(name)

    if added_colname is None:
        added_colname = annotation_names
    elif isinstance(added_colname, str):
        added_colname = [added_colname]

    added_colnames = list(added_colname)
    if len(added_colnames) != len(annotation_names):
        raise ValueError(
            f"Length of added_colname ({len(added_colnames)}) does not match length of name ({len(annotation_names)})."
        )

    _check_valid_name(adata.uns[use_key], annotation_names)

    # only extract affirmed entities
    df = _filter_df_by_status(adata.uns[use_key], "Affirmed")

    # check whether the name is in the extracted entities to inform about possible typos
    # currently, only the pretty_name column is supported
    for i, annotation_name in enumerate(annotation_names):
        adata.obs[added_colnames[i]] = df.groupby("row_nr").agg(
            {
                "pretty_name": (
                    lambda row_pretty_names, annotation_name=annotation_name: any(
                        row_pretty_names.isin([annotation_name])
                    )
                )
            }
        )

    return adata if copy else None


class StatusNotSupportedError(Exception):
    pass


class EntitiyNotFoundError(Exception):
    pass<|MERGE_RESOLUTION|>--- conflicted
+++ resolved
@@ -117,11 +117,6 @@
     adata: AnnData, status: str = "Affirmed", use_key: str = "medcat_annotations"
 ) -> pd.DataFrame:
     """Provide an overview for the annotation results.
-<<<<<<< HEAD
-
-    An overview will look like the following:
-=======
->>>>>>> 316256ce
 
     An overview will look like the following:
 
