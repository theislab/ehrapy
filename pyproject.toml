[build-system]
build-backend = "hatchling.build"
requires = ["hatchling"]

[project]
name = "ehrapy"
version = "0.9.0"
description = "Electronic Health Record Analysis with Python."
readme = "README.md"
requires-python = ">=3.9"
license = {file = "LICENSE"}
authors = [
    {name = "Lukas Heumos"},
    {name = "Philipp Ehmele"},
    {name = "Eljas Roellin"},
    {name = "Lilly May"},
    {name = "Tim Treis"},
    {name = "Altana Namsaraeva"},
    {name = "Vladimir Shitov"},
    {name = "Luke Zappia"},
    {name = "Xinyue Zhang"},
]
maintainers = [
    {name = "Lukas Heumos", email = "lukas.heumos@posteo.net"},
]
urls.Documentation = "https://ehrapy.readthedocs.io"
urls.Source = "https://github.com/theislab/ehrapy"
urls.Home-page = "https://github.com/theislab/ehrapy"

classifiers = [
    "License :: OSI Approved :: Apache Software License",
    "Development Status :: 4 - Beta",
    "Environment :: Console",
    "Framework :: Jupyter",
    "Intended Audience :: Developers",
    "Intended Audience :: Science/Research",
    "Natural Language :: English",
    "Operating System :: MacOS :: MacOS X",
    "Operating System :: POSIX :: Linux",
    "Programming Language :: Python :: 3",
    "Programming Language :: Python :: 3.9",
    "Programming Language :: Python :: 3.10",
    "Programming Language :: Python :: 3.11",
    "Programming Language :: Python :: 3.12",
    "Topic :: Scientific/Engineering :: Bio-Informatics",
    "Topic :: Scientific/Engineering :: Visualization",
]

dependencies = [
    "scipy",
    "session-info",
    "lamin_utils",
    "rich",
    "scanpy[leiden]<=1.10.1",
    "requests",
    "pynndescent",
    "miceforest",
    "scikit-misc",
    "lifelines",
    "missingno",
    "thefuzz[speedup]",
    "dowhy",
    "fhiry",
    "pyampute",
    "tableone<=0.8.0",
    "imbalanced-learn",
    "fknni",
    "python-dateutil",
    "filelock",
<<<<<<< HEAD
    "numpy<2.0.0"
=======
    "numpy<2.0.0"  # for compatiblity with lifelines
>>>>>>> f86b2ff7
]

[project.optional-dependencies]
medcat = [
    "medcat",
]
dask = [
    "dask",
    "dask-ml",
]
dev = [
    "pre-commit",
]
docs = [
    "docutils",
    "sphinx",
    "furo",
    "myst-nb",
    "myst-parser",
    "sphinxcontrib-bibtex",
    "sphinx-gallery",
    "sphinx-autodoc-typehints",
    "sphinx-copybutton",
    "sphinx-remove-toctrees",
    "sphinx-design",
    "sphinx-last-updated-by-git",
    "sphinx-automodapi",
    "sphinxext-opengraph",
    "pygments",
    "pyenchant",
    "nbsphinx",
    "nbsphinx-link",
    "ipykernel",
    "ipython",
    "medcat",
    "ehrapy[dask]",
]
test = [
    "ehrapy[dask]",
    "pytest",
    "pytest-cov",
    "pytest-mock"
]


[tool.hatch.version]
source = "vcs"

[tool.coverage.run]
source_pkgs = ["ehrapy"]
omit = [
    "**/test_*.py",
    "ehrapy/data/_datasets.py",  # Difficult to test
]

[tool.pytest.ini_options]
testpaths = "tests"
xfail_strict = true
addopts = [
    "--import-mode=importlib",  # allow using test files with same name
]
markers = [
    "conda: marks a subset of tests to be ran on the Bioconda CI.",
    "extra: marks tests that require extra dependencies."
]
filterwarnings = [
    "ignore::DeprecationWarning",
    "ignore::anndata.OldFormatWarning:",
    "ignore:X converted to numpy array with dtype object:UserWarning"
]
minversion = 6.0
norecursedirs = [ '.*', 'build', 'dist', '*.egg', 'data', '__pycache__']

[tool.ruff]
line-length = 120

[tool.ruff.format]
docstring-code-format = true

[tool.ruff.lint]
select = [
    "F",  # Errors detected by Pyflakes
    "E",  # Error detected by Pycodestyle
    "W",  # Warning detected by Pycodestyle
    "I",  # isort
    #"D",  # pydocstyle
    "B",  # flake8-bugbear
    "TID",  # flake8-tidy-imports
    "C4",  # flake8-comprehensions
    "BLE",  # flake8-blind-except
    "UP",  # pyupgrade
    "RUF100",  # Report unused noqa directives
    "TCH",  # Typing imports
    # "NPY",  # Numpy specific rules
    "PTH"  # Use pathlib
]
ignore = [
    # line too long -> we accept long comment lines; black gets rid of long code lines
    "E501",
    # Do not assign a lambda expression, use a def -> lambda expression assignments are convenient
    "E731",
    # allow I, O, l as variable names -> I is the identity matrix
    "E741",
    # Missing docstring in public package
    "D104",
    # Missing docstring in public module
    "D100",
    # Missing docstring in __init__
    "D107",
    # Errors from function calls in argument defaults. These are fine when the result is immutable.
    "B008",
    # __magic__ methods are are often self-explanatory, allow missing docstrings
    "D105",
    # first line should end with a period [Bug: doesn't work with single-line docstrings]
    "D400",
    # First line should be in imperative mood; try rephrasing
    "D401",
    ## Disable one in each pair of mutually incompatible rules
    # We don’t want a blank line before a class docstring
    "D203",
    # We want docstrings to start immediately after the opening triple quote
    "D213",
    # Imports unused
    "F401",
    # camcelcase imported as lowercase
    "N813",
    # module import not at top level of file
    "E402",
]

[tool.ruff.lint.pydocstyle]
convention = "google"

[tool.ruff.lint.per-file-ignores]
"docs/*" = ["I"]
"tests/*" = ["D"]
"*/__init__.py" = ["F401"]

[tool.mypy]
strict = false
pretty = true
show_column_numbers = true
show_error_codes = true
show_error_context = true
ignore_missing_imports = true
no_strict_optional = true

[tool.cruft]
skip = [
    "tests",
    "src/**/__init__.py",
    "src/**/basic.py",
    "docs/api.md",
    "docs/changelog.md",
    "docs/references.bib",
    "docs/references.md",
    "docs/notebooks/example.ipynb"
]<|MERGE_RESOLUTION|>--- conflicted
+++ resolved
@@ -67,11 +67,7 @@
     "fknni",
     "python-dateutil",
     "filelock",
-<<<<<<< HEAD
-    "numpy<2.0.0"
-=======
     "numpy<2.0.0"  # for compatiblity with lifelines
->>>>>>> f86b2ff7
 ]
 
 [project.optional-dependencies]
