--- conflicted
+++ resolved
@@ -65,13 +65,10 @@
     "fknni>=1.2.0",
     "python-dateutil",
     "filelock",
-<<<<<<< HEAD
-    "ehrdata",
-=======
     "numpy>=2.0.0",
     "numba>=0.60.0",
-    "igraph"
->>>>>>> a3a8988b
+    "igraph",
+    "ehrdata",
 ]
 
 [project.optional-dependencies]
