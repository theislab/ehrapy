--- conflicted
+++ resolved
@@ -7,11 +7,7 @@
 version = "0.12.0"
 description = "Electronic Health Record Analysis with Python."
 readme = "README.md"
-<<<<<<< HEAD
 requires-python = ">=3.11,<3.14"
-=======
-requires-python = ">=3.10,<3.14"
->>>>>>> 316256ce
 license = {file = "LICENSE"}
 authors = [
     {name = "Lukas Heumos"},
