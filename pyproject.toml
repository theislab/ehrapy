--- conflicted
+++ resolved
@@ -46,13 +46,10 @@
 session-info = ">=1.0.0"
 lifelines = "^0.27.0"
 missingno = "^0.5.1"
-<<<<<<< HEAD
 thefuzz = {extras = ["speedup"], version = "^0.19.0"}
 python-levenshtein = "^0.20.8"
-=======
 tabulate = "^0.9.0"
 numba = "^0.56.4"
->>>>>>> a1c5a0b2
 
 [tool.poetry.dev-dependencies]
 pytest = ">=6.2.5"
