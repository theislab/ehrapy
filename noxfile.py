--- conflicted
+++ resolved
@@ -12,13 +12,8 @@
 try:
     from nox_poetry import Session, session
 except ImportError:
-<<<<<<< HEAD
     print("[bold red]Did not find nox-poetry installed in your current environment!")
-    print("[bold blue]Try installing it using [bold green]pip install nox-poetry [bold blue]! ")
-=======
-    print("[bold red]Did not found nox-poetry installed in your current environment!")
-    print("[bold blue]Try installing it using [green]pip install nox-poetry [blue]! ")
->>>>>>> 55d7cd64
+    print("[bold blue]Try installing it using [bold green]pip install nox-poetry [bold blue]!")
     sys.exit(1)
 
 package = "ehrapy"
