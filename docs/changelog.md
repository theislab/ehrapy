--- conflicted
+++ resolved
@@ -2,7 +2,6 @@
 
 This project adheres to [Semantic Versioning](https://semver.org/spec/v2.0.0.html).
 
-<<<<<<< HEAD
 ## v0.13.0
 
 ### 🚀 Features
@@ -14,15 +13,11 @@
 A new `.tem` DataFrame provides time-point annotations, complementing the existing `.obs` and `.var` annotations for comprehensive temporal data description.
 While EHRData maintains full backward compatibility with AnnData's API, users can now seamlessly work with irregular time-series data and leverage specialized methods for temporal analysis.
 Existing code using AnnData objects will continue to work, but migration to EHRData is strongly recommended to access enhanced time-series functionality.
-=======
-## The future
-
-### 🚀 Features
 
 ### 🧰 Maintenance
 
 * Update expected behaviour of `io.read_fhir` ([#922](https://github.com/theislab/ehrapy/pull/922)) @eroell
->>>>>>> 6c6f37b6
+
 
 ## v0.12.1
 
