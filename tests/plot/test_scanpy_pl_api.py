from pathlib import Path

import matplotlib

matplotlib.use("Agg")

import matplotlib.pyplot as plt

plt.style.use("default")

import numpy as np

import ehrapy as ep

CURRENT_DIR = Path(__file__).parent
_TEST_IMAGE_PATH = f"{CURRENT_DIR}/_images"


def test_scatter_plot(mimic_2, check_same_image):
    adata_subset = mimic_2[:, ["age", "icu_los_day"]].copy()
    ax = ep.pl.scatter(adata_subset, x="age", y="icu_los_day", color="#fe57a1", show=False)
    fig = ax.figure

    check_same_image(
        fig=fig,
        base_path=f"{_TEST_IMAGE_PATH}/scatter_scanpy_plt",
        tol=2e-1,
    )
    plt.close("all")


def test_heatmap_plot(adata_mini, check_same_image):
    ax_dict = ep.pl.heatmap(
        adata_mini,
        var_names=["idx", "sys_bp_entry", "dia_bp_entry", "glucose", "weight", "in_days"],
        groupby="station",
        show=False,
        figsize=(5, 6),
    )

    fig = ax_dict["heatmap_ax"].get_figure()

    check_same_image(
        fig=fig,
        base_path=f"{_TEST_IMAGE_PATH}/heatmap_scanpy_plt",
        tol=2e-1,
    )
    plt.close("all")


def test_dotplot_plot(mimic_2, check_same_image):
    adata = mimic_2[
        :,
        ["abg_count",
         "wbc_first",
         "hgb_first",
         "potassium_first",
         "tco2_first",
         "bun_first",
         "creatinine_first",
         "pco2_first",
         "service_unit"]].copy()
    
    adata.obs["service_unit"] = mimic_2[:, "service_unit"].X.toarray().ravel().astype(str)
    adata._inplace_subset_var([var for var in adata.var_names if var != "service_unit"])
    adata.X = adata.X.astype(float)

    ax = ep.pl.dotplot(
        adata,
        var_names=[
            "abg_count",
            "wbc_first",
            "hgb_first",
            "potassium_first",
            "tco2_first",
            "bun_first",
            "creatinine_first",
            "pco2_first"],
        groupby="service_unit",
        show=False,
        figsize=(5, 6),
    )

    fig = ax["mainplot_ax"].get_figure()
    check_same_image(
        fig=fig,
        base_path=f"{_TEST_IMAGE_PATH}/dotplot_scanpy_plt",
        tol=2e-1,
    )
    plt.close("all")


def test_tracks_plot(mimic_2, check_same_image):
    adata_sample = mimic_2[
        :200, ["age", "gender_num", "weight_first", "bmi", "sapsi_first", "day_icu_intime_num", "hour_icu_intime"]
    ].copy()
    adata_sample.obs["service_unit"] = mimic_2[:200, "service_unit"].X.toarray().ravel().astype(str)
    adata_sample.obs["service_unit"] = adata_sample.obs["service_unit"].astype("category")
    adata_sample._inplace_subset_var([var for var in adata_sample.var_names if var != "service_unit"])
    adata_sample.X = adata_sample.X.astype(float)

    ax = ep.pl.tracksplot(
        adata_sample,
        var_names=["age", "gender_num", "weight_first", "bmi", "sapsi_first", "day_icu_intime_num", "hour_icu_intime"],
        groupby="service_unit",
        show=False,
    )
    fig = ax["groupby_ax"].figure
    check_same_image(
        fig=fig,
        base_path=f"{_TEST_IMAGE_PATH}/tracksplot_scanpy_plt",
        tol=2e-1,
    )
    plt.close("all")


def test_violin_plot(mimic_2, check_same_image):
    adata_sample = mimic_2[:200, ["age"]].copy()
    adata_sample.obs["service_unit"] = mimic_2[:200, "service_unit"].X.toarray().ravel().astype(str)
    adata_sample.obs["service_unit"] = adata_sample.obs["service_unit"].astype("category")

    ax = ep.pl.violin(adata_sample, keys="age", groupby="service_unit", show=False, jitter=False)
    fig = ax.get_figure()

    check_same_image(
        fig=fig,
        base_path=f"{_TEST_IMAGE_PATH}/violin_scanpy_plt",
        tol=2e-1,
    )
    plt.close("all")


def test_matrix_plot(mimic_2, check_same_image):
    adata_sample = mimic_2[
        :200,
        ["abg_count",
         "wbc_first",
         "hgb_first",
         "potassium_first",
         "tco2_first",
         "bun_first",
         "creatinine_first",
         "pco2_first"],
    ].copy()
    adata_sample.obs["service_unit"] = mimic_2[:200, "service_unit"].X.toarray().ravel().astype(str)
    adata_sample.obs["service_unit"] = adata_sample.obs["service_unit"].astype("category")
    adata_sample.X = adata_sample.X.astype(float)

    ax = ep.pl.matrixplot(
        adata_sample,
        var_names=["abg_count",
                   "wbc_first",
                   "hgb_first",
                   "potassium_first",
                   "tco2_first",
                   "bun_first",
                   "creatinine_first",
                   "pco2_first"],
        groupby="service_unit",
        show=False,
    )
    fig = ax["mainplot_ax"].figure

    check_same_image(
        fig=fig,
        base_path=f"{_TEST_IMAGE_PATH}/matrix_scanpy_plot",
        tol=2e-1,
    )
    plt.close("all")


def test_stacked_violin_plot(mimic_2, check_same_image):
    var_names = ["icu_los_day", "hospital_los_day", "age", "gender_num", "weight_first", "bmi"]

    adata_sample = mimic_2[:200, var_names].copy()
    adata_sample.obs["service_unit"] = mimic_2[:200, "service_unit"].X.toarray().ravel().astype(str)
    adata_sample.obs["service_unit"] = adata_sample.obs["service_unit"].astype("category")
    adata_sample.X = adata_sample.X.astype(float)

    ax = ep.pl.stacked_violin(
        adata_sample,
        var_names=["icu_los_day", "hospital_los_day", "age", "gender_num", "weight_first", "bmi"],
        groupby="service_unit",
        show=False,
    )
    fig = ax["mainplot_ax"].figure

    check_same_image(
        fig=fig,
        base_path=f"{_TEST_IMAGE_PATH}/stacked_violin_scanpy_plt",
        tol=2e-1,
    )
    plt.close("all")


def test_clustermap(mimic_2_encoded, check_same_image):
    adata_sample = mimic_2_encoded[:200, ["abg_count", "wbc_first", "hgb_first"]].copy()

    mask = np.isfinite(adata_sample.X).all(axis=1)
    adata_clean = adata_sample[mask].copy()

    ax = ep.pl.clustermap(adata_clean, show=False)
    fig = ax.figure
    fig.set_dpi(80)

    check_same_image(
        fig=fig,
        base_path=f"{_TEST_IMAGE_PATH}/clustermap_scanpy",
        tol=2e-1,
    )
    plt.close("all")


def test_rank_features_groups(mimic_2_encoded, check_same_image):
    adata_sample = mimic_2_encoded[
        :200,
        [
            "abg_count",
            "wbc_first",
            "hgb_first",
            "potassium_first",
            "tco2_first",
            "bun_first",
            "creatinine_first",
            "pco2_first",
        ],
    ].copy()

    ep.tl.rank_features_groups(adata_sample, groupby="service_unit")
    ax = ep.pl.rank_features_groups(adata_sample, key="rank_features_groups", groups=["SICU"], show=False)

    image = 0
    fig = ax[image].figure
    fig.set_size_inches(8, 6)

    fig.subplots_adjust(left=0.2, right=0.8, bottom=0.2, top=0.8)

    # fig.savefig(f"{_TEST_IMAGE_PATH}/rank_features_groups_scanpy_test_output.png", dpi=80)

    check_same_image(
        fig=fig,
        base_path=f"{_TEST_IMAGE_PATH}/rank_features_groups_scanpy_plt",
        tol=2e-1,
    )
    plt.close("all")


def test_rank_features_groups_violin(mimic_2_encoded, check_same_image):
    adata_sample = mimic_2_encoded[
        :200,
        [
            "abg_count",
            "wbc_first",
            "hgb_first",
            "potassium_first",
            "tco2_first",
            "bun_first",
            "creatinine_first",
            "pco2_first",
        ],
    ].copy()

    ep.tl.rank_features_groups(adata_sample, groupby="service_unit")
    ax = ep.pl.rank_features_groups_violin(
        adata_sample, groups=["SICU"], key="rank_features_groups", jitter=False, show=False
    )
    fig = ax[0].figure

    fig.set_size_inches(8, 6)
    fig.subplots_adjust(left=0.2, right=0.8, bottom=0.2, top=0.8)

    # fig.savefig(f"{_TEST_IMAGE_PATH}/rank_features_groups_violin_scanpy_test_output.png", dpi=80)
    check_same_image(
        fig=fig,
        base_path=f"{_TEST_IMAGE_PATH}/rank_features_groups_violin",
        tol=2e-1,
    )
    plt.close("all")


def test_rank_features_groups_stacked_violin(mimic_2_encoded, check_same_image):
    adata_sample = mimic_2_encoded[
        :200,
        [
            "abg_count",
            "wbc_first",
            "hgb_first",
            "potassium_first",
            "tco2_first",
            "bun_first",
            "creatinine_first",
            "pco2_first",
        ],
    ].copy()

    ep.tl.rank_features_groups(adata_sample, groupby="service_unit")
    ax = ep.pl.rank_features_groups_stacked_violin(adata_sample, key="rank_features_groups", show=False, jitter=False)

    fig = ax["mainplot_ax"].figure
    fig.set_size_inches(8, 6)
    fig.subplots_adjust(left=0.2, right=0.8, bottom=0.2, top=0.8)

    check_same_image(
        fig=fig,
        base_path=f"{_TEST_IMAGE_PATH}/rank_features_groups_stacked_violin_scanpy",
        tol=2e-1,
    )
    plt.close("all")


def test_rank_features_groups_heatmap(mimic_2_encoded, check_same_image):
    adata_sample = mimic_2_encoded[
        :200, ["wbc_first", "hgb_first", "potassium_first", "tco2_first", "bun_first", "pco2_first"]
    ].copy()

    ep.tl.rank_features_groups(adata_sample, groupby="service_unit")
    ax = ep.pl.rank_features_groups_heatmap(adata_sample, key="rank_features_groups", show=False)

    fig = ax["heatmap_ax"].figure
    fig.set_size_inches(8, 6)
    fig.subplots_adjust(left=0.2, right=0.8, bottom=0.2, top=0.8)

    check_same_image(
        fig=fig,
        base_path=f"{_TEST_IMAGE_PATH}/rank_features_groups_heatmap_scanpy",
        tol=2e-1,
    )
    plt.close("all")


def test_rank_features_groups_dotplot(mimic_2_encoded, check_same_image):
    adata_sample = mimic_2_encoded[
        :200, ["wbc_first", "hgb_first", "potassium_first", "tco2_first", "bun_first"]
    ].copy()
    ep.tl.rank_features_groups(adata_sample, groupby="service_unit")
    ax = ep.pl.rank_features_groups_dotplot(
        adata_sample, key="rank_features_groups", groupby="service_unit", show=False
    )

    fig = ax["mainplot_ax"].get_figure()
    check_same_image(
        fig=fig,
        base_path=f"{_TEST_IMAGE_PATH}/rank_features_groups_dotplot_scanpy",
        tol=2e-1,
    )
    plt.close("all")


def test_rank_features_groups_matrixplot(mimic_2_encoded, check_same_image):
    adata_sample = mimic_2_encoded[
        :200,
        [
            "abg_count",
            "wbc_first",
            "hgb_first",
            "potassium_first",
            "tco2_first",
            "bun_first",
            "creatinine_first",
        ],
    ].copy()

    ep.tl.rank_features_groups(adata_sample, groupby="service_unit")
    ax = ep.pl.rank_features_groups_matrixplot(
        adata_sample, key="rank_features_groups", groupby="service_unit", show=False
    )

    fig = ax["mainplot_ax"].figure

    fig.set_size_inches(8, 6)
    fig.subplots_adjust(left=0.2, right=0.8, bottom=0.2, top=0.8)

    check_same_image(
        fig=fig,
        base_path=f"{_TEST_IMAGE_PATH}/rank_features_groups_matrixplot_scanpy",
        tol=2e-1,
    )
    plt.close("all")


def test_rank_features_groups_tracksplot(mimic_2_encoded, check_same_image):
    adata_sample = mimic_2_encoded[
        :200, ["age", "gender_num", "weight_first", "bmi", "sapsi_first", "day_icu_intime_num", "hour_icu_intime"]
    ].copy()

    ep.tl.rank_features_groups(adata_sample, groupby="service_unit")
    ax = ep.pl.rank_features_groups_tracksplot(adata_sample, key="rank_features_groups", show=False)

    fig = ax["groupby_ax"].figure

    fig.set_size_inches(8, 6)
    fig.subplots_adjust(left=0.2, right=0.8, bottom=0.2, top=0.8)

    check_same_image(
        fig=fig,
        base_path=f"{_TEST_IMAGE_PATH}/rank_features_groups_tracksplot_scanpy",
        tol=2e-1,
    )
    plt.close("all")


def test_pca(mimic_2_sample, check_same_image):
    adata = mimic_2_sample.copy()
    adata = adata[~np.isnan(adata.X).any(axis=1)].copy()
    adata = adata[:200, :].copy()
    adata = ep.pp.encode(adata, autodetect=True)

    ep.pp.pca(adata)
    ep.pp.neighbors(adata)

    ax = ep.pl.pca(adata, color="service_unit", show=False)
    fig = ax.figure

    fig.set_size_inches(8, 6)
    fig.subplots_adjust(left=0.2, right=0.8, bottom=0.2, top=0.8)

    check_same_image(
        fig=fig,
        base_path=f"{_TEST_IMAGE_PATH}/pca",
        tol=2e-1,
    )
    plt.close("all")


def test_pca_loadings(mimic_2_sample, check_same_image):
    adata = mimic_2_sample.copy()
    adata = adata[~np.isnan(adata.X).any(axis=1)].copy()
    adata = adata[:200, :].copy()
    adata = ep.pp.encode(adata, autodetect=True)

    ep.pp.pca(adata)
    ep.pp.neighbors(adata)

    ep.pl.pca_loadings(adata, components="1,2,3", show=False)
    fig = plt.gcf()
    fig.set_size_inches(12, 6)
    fig.subplots_adjust(left=0.2, right=0.8, bottom=0.2, top=0.8)

    check_same_image(
        fig=fig,
        base_path=f"{_TEST_IMAGE_PATH}/pca_loadings",
        tol=2e-1,
    )

<<<<<<< HEAD
    plt.close("all")                    
=======
    plt.close()

>>>>>>> ac80d89a

def test_pca_variance_ration(mimic_2_sample, check_same_image):
    adata = mimic_2_sample.copy()
    adata = adata[~np.isnan(adata.X).any(axis=1)].copy()
    adata = adata[:200, :].copy()
    adata = ep.pp.encode(adata, autodetect=True)

    ep.pp.pca(adata)
    ep.pp.neighbors(adata)

    ep.pl.pca_variance_ratio(adata, show=False)
    fig = plt.gcf()
    fig.set_size_inches(8, 6)
    fig.subplots_adjust(left=0.2, right=0.8, bottom=0.2, top=0.8)

    check_same_image(
        fig=fig,
        base_path=f"{_TEST_IMAGE_PATH}/pca_variance_ratio",
        tol=2e-1,
    )

    plt.close("all")


def test_pca_overview(mimic_2_sample, check_same_image):
    adata = mimic_2_sample.copy()
    adata = adata[~np.isnan(adata.X).any(axis=1)].copy()
    adata = adata[:200, :].copy()
    adata = ep.pp.encode(adata, autodetect=True)

    ep.pp.pca(adata)
    ep.pp.neighbors(adata)

    ep.pl.pca_overview(adata, components="1,2", color="service_unit", show=False)

    for id, fignum in enumerate(plt.get_fignums(), start=1):
        fig = plt.figure(fignum)
        if fignum == 2:
            fig.set_size_inches(12, 6)
        else:
            fig.set_size_inches(8, 6)
        fig.subplots_adjust(left=0.2, right=0.8, bottom=0.2, top=0.8)

        check_same_image(
            fig=fig,
            base_path=f"{_TEST_IMAGE_PATH}/pca_overview_{id}",
            tol=2e-1,
        )<|MERGE_RESOLUTION|>--- conflicted
+++ resolved
@@ -414,13 +414,13 @@
     fig.set_size_inches(8, 6)
     fig.subplots_adjust(left=0.2, right=0.8, bottom=0.2, top=0.8)
 
+
     check_same_image(
         fig=fig,
         base_path=f"{_TEST_IMAGE_PATH}/pca",
         tol=2e-1,
     )
     plt.close("all")
-
 
 def test_pca_loadings(mimic_2_sample, check_same_image):
     adata = mimic_2_sample.copy()
@@ -442,12 +442,8 @@
         tol=2e-1,
     )
 
-<<<<<<< HEAD
     plt.close("all")                    
-=======
-    plt.close()
-
->>>>>>> ac80d89a
+
 
 def test_pca_variance_ration(mimic_2_sample, check_same_image):
     adata = mimic_2_sample.copy()
@@ -470,7 +466,6 @@
     )
 
     plt.close("all")
-
 
 def test_pca_overview(mimic_2_sample, check_same_image):
     adata = mimic_2_sample.copy()
