--- conflicted
+++ resolved
@@ -2,13 +2,8 @@
 
 import pytest
 
-<<<<<<< HEAD
-from ehrapy.api.io.read import DataReader
-from ehrapy.api.preprocessing.encoding._encode import DuplicateColumnEncodingError, Encoder
-=======
 from ehrapy.api.io import read
-from ehrapy.api.preprocessing import encode
->>>>>>> dfd2036a
+from ehrapy.api.preprocessing import encode, _reorder_encodings, DuplicateColumnEncodingError
 
 CURRENT_DIR = Path(__file__).parent
 _TEST_PATH = f"{CURRENT_DIR}/test_data_encode"
@@ -140,7 +135,7 @@
 
     def test_update_encoding_scheme_1(self):
         # just a dummy adata object that won't be used actually
-        adata = DataReader.read(dataset_path=f"{_TEST_PATH}/dataset1.csv")
+        adata = read(dataset_path=f"{_TEST_PATH}/dataset1.csv")
         adata.uns["categoricals_encoded_with_mode"] = {
             "label_encoding": ["col1", "col2", "col3"],
             "count_encoding": ["col4"],
@@ -163,13 +158,13 @@
             "label_encoding": ["col4", "col5", "col6"],
             "hash_encoding": [["col1", "col2", "col3"], ["col7"], ["col8", "col9"]],
         }
-        updated_encodings = Encoder._reorder_encodings(adata, new_encodings)
+        updated_encodings = _reorder_encodings(adata, new_encodings)
 
         assert expected_encodings == updated_encodings
 
     def test_update_encoding_scheme_2(self):
         # just a dummy adata object that won't be used actually
-        adata = DataReader.read(dataset_path=f"{_TEST_PATH}/dataset1.csv")
+        adata = read(dataset_path=f"{_TEST_PATH}/dataset1.csv")
         adata.uns["categoricals_encoded_with_mode"] = {
             "count_encoding": ["col4"],
             "hash_encoding": [["col5", "col6", "col7"], ["col8", "col9"]],
@@ -191,13 +186,13 @@
             "label_encoding": ["col4", "col5", "col6", "col7", "col8", "col9"],
             "hash_encoding": [["col1", "col2", "col3"]],
         }
-        updated_encodings = Encoder._reorder_encodings(adata, new_encodings)
+        updated_encodings = _reorder_encodings(adata, new_encodings)
 
         assert expected_encodings == updated_encodings
 
     def test_update_encoding_scheme_3(self):
         # just a dummy adata object that won't be used actually
-        adata = DataReader.read(dataset_path=f"{_TEST_PATH}/dataset1.csv")
+        adata = read(dataset_path=f"{_TEST_PATH}/dataset1.csv")
         adata.uns["categoricals_encoded_with_mode"] = {
             "label_encoding": ["col1", "col2", "col3"],
             "count_encoding": ["col4"],
@@ -225,13 +220,13 @@
             "hash_encoding": [["col12", "col13", "col14"], ["col5", "col6", "col7"], ["col8", "col9"]],
             "count_encoding": ["col15", "col4"],
         }
-        updated_encodings = Encoder._reorder_encodings(adata, new_encodings)
+        updated_encodings = _reorder_encodings(adata, new_encodings)
 
         assert expected_encodings == updated_encodings
 
     def test_update_encoding_scheme_4(self):
         # just a dummy adata objec that won't be used actually
-        adata = DataReader.read(dataset_path=f"{_TEST_PATH}/dataset1.csv")
+        adata = read(dataset_path=f"{_TEST_PATH}/dataset1.csv")
         adata.uns["categoricals_encoded_with_mode"] = {
             "label_encoding": ["col1", "col2", "col3"],
             "count_encoding": ["col4"],
@@ -257,13 +252,13 @@
             "label_encoding": ["col1", "col2", "col3"],
             "count_encoding": ["col5", "col6", "col7", "col8", "col9", "col4"],
         }
-        updated_encodings = Encoder._reorder_encodings(adata, new_encodings)
+        updated_encodings = _reorder_encodings(adata, new_encodings)
 
         assert expected_encodings == updated_encodings
 
     def test_update_encoding_scheme_5(self):
         # just a dummy adata objec that won't be used actually
-        adata = DataReader.read(dataset_path=f"{_TEST_PATH}/dataset1.csv")
+        adata = read(dataset_path=f"{_TEST_PATH}/dataset1.csv")
         adata.uns["categoricals_encoded_with_mode"] = {
             "label_encoding": ["col1", "col2", "col3"],
             "count_encoding": ["col4"],
@@ -287,13 +282,13 @@
         expected_encodings = {
             "hash_encoding": [["col1", "col2", "col9"], ["col3", "col5"], ["col4", "col6", "col7"], ["col8"]]
         }
-        updated_encodings = Encoder._reorder_encodings(adata, new_encodings)
+        updated_encodings = _reorder_encodings(adata, new_encodings)
 
         assert expected_encodings == updated_encodings
 
     def test_update_encoding_scheme_duplicates_raise_error(self):
         # just a dummy adata objec that won't be used actually
-        adata = DataReader.read(dataset_path=f"{_TEST_PATH}/dataset1.csv")
+        adata = read(dataset_path=f"{_TEST_PATH}/dataset1.csv")
         adata.uns["categoricals_encoded_with_mode"] = {
             "label_encoding": ["col1", "col2", "col3"],
             "count_encoding": ["col4"],
@@ -319,4 +314,4 @@
             "hash_encoding": [["col1", "col2", "col9"], ["col3", "col5"], ["col4", "col6", "col7"], ["col8"]],
         }
         with pytest.raises(DuplicateColumnEncodingError):
-            _ = Encoder._reorder_encodings(adata, new_encodings)+            _ = _reorder_encodings(adata, new_encodings)