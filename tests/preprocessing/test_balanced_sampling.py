--- conflicted
+++ resolved
@@ -9,104 +9,60 @@
 CURRENT_DIR = Path(__file__).parent
 
 
-def test_balanced_sampling_basic(encode_ds_1_edata):
+@pytest.mark.parametrize("sparse_input", [False, True])
+def test_balanced_sampling_basic(encode_ds_1_edata, sparse_input):
     encode_ds_1_edata.obs["clinic_day"] = list(encode_ds_1_edata[:, ["clinic_day"]].X.flatten())
+    encode_ds_1_edata = encode_ds_1_edata[:, :-1].copy()
+    if sparse_input:
+        edata_sparse = encode_ds_1_edata.copy()
+        edata_sparse.X = sp.csr_matrix(np.asarray(edata_sparse.X, dtype=np.float64))
+        encode_ds_1_edata = edata_sparse
 
-<<<<<<< HEAD
     # no key
     with pytest.raises(TypeError):
-        ep.pp.balanced_sample(encode_ds_1_edata)
+        ep.pp.sample(encode_ds_1_edata, balanced=True)
 
     # invalid key
     with pytest.raises(ValueError):
-        ep.pp.balanced_sample(encode_ds_1_edata, key="non_existing_column")
+        ep.pp.sample(encode_ds_1_edata, balanced=True, balanced_key="non_existing_column")
 
     # invalid method
     with pytest.raises(ValueError):
-        ep.pp.balanced_sample(encode_ds_1_edata, key="clinic_day", method="non_existing_method")
+        ep.pp.sample(encode_ds_1_edata, balanced=True, balanced_key="clinic_day", balanced_method="non_existing_method")
 
     # undersampling
-    adata_sampled = ep.pp.balanced_sample(encode_ds_1_edata, key="clinic_day", method="RandomUnderSampler", copy=True)
-=======
-
-@pytest.mark.parametrize("sparse_input", [False, True])
-def test_balanced_sampling_basic(adata_mini, sparse_input):
-    if sparse_input:
-        adata_sparse = adata_mini.copy()
-        adata_sparse.X = sp.csr_matrix(np.asarray(adata_sparse.X, dtype=np.float64))
-        adata_mini = adata_sparse
-
-    # no key
-    with pytest.raises(TypeError):
-        ep.pp.sample(adata_mini, balanced=True)
-
-    # invalid key
-    with pytest.raises(ValueError):
-        ep.pp.sample(adata_mini, balanced=True, balanced_key="non_existing_column")
-
-    # invalid method
-    with pytest.raises(ValueError):
-        ep.pp.sample(adata_mini, balanced=True, balanced_key="clinic_day", balanced_method="non_existing_method")
-
-    # undersampling
-    adata_sampled = ep.pp.sample(
-        adata_mini, balanced=True, balanced_key="clinic_day", balanced_method="RandomUnderSampler", copy=True
+    edata_sampled = ep.pp.sample(
+        encode_ds_1_edata, balanced=True, balanced_key="clinic_day", balanced_method="RandomUnderSampler", copy=True
     )
->>>>>>> 847d8b82
-    assert adata_sampled.n_obs == 4
-    assert adata_sampled.obs.clinic_day.value_counts().min() == adata_sampled.obs.clinic_day.value_counts().max()
+    assert edata_sampled.n_obs == 4
+    assert edata_sampled.obs.clinic_day.value_counts().min() == edata_sampled.obs.clinic_day.value_counts().max()
 
     # oversampling
-<<<<<<< HEAD
-    adata_sampled = ep.pp.balanced_sample(encode_ds_1_edata, key="clinic_day", method="RandomOverSampler", copy=True)
-=======
-    adata_sampled = ep.pp.sample(
-        adata_mini, balanced=True, balanced_key="clinic_day", balanced_method="RandomOverSampler", copy=True
+    edata_sampled = ep.pp.sample(
+        encode_ds_1_edata, balanced=True, balanced_key="clinic_day", balanced_method="RandomOverSampler", copy=True
     )
->>>>>>> 847d8b82
-    assert adata_sampled.n_obs == 8
-    assert adata_sampled.obs.clinic_day.value_counts().min() == adata_sampled.obs.clinic_day.value_counts().max()
+    assert edata_sampled.n_obs == 8
+    assert edata_sampled.obs.clinic_day.value_counts().min() == edata_sampled.obs.clinic_day.value_counts().max()
 
     # undersampling, no copy
-<<<<<<< HEAD
-    edata_mini_for_undersampling = encode_ds_1_edata.copy()
-    output = ep.pp.balanced_sample(
-        edata_mini_for_undersampling, key="clinic_day", method="RandomUnderSampler", copy=False
-=======
-    adata_mini_for_undersampling = adata_mini.copy()
+    encode_ds_1_edata_for_undersampling = encode_ds_1_edata.copy()
     output = ep.pp.sample(
-        adata_mini_for_undersampling,
+        encode_ds_1_edata_for_undersampling,
         balanced=True,
         balanced_key="clinic_day",
         balanced_method="RandomUnderSampler",
         copy=False,
->>>>>>> 847d8b82
     )
     assert output is None
-    assert edata_mini_for_undersampling.n_obs == 4
-    assert (
-        edata_mini_for_undersampling.obs.clinic_day.value_counts().min()
-        == edata_mini_for_undersampling.obs.clinic_day.value_counts().max()
-    )
+    assert encode_ds_1_edata_for_undersampling.n_obs == 4
 
     # oversampling, no copy
-<<<<<<< HEAD
-    edata_mini_for_oversampling = encode_ds_1_edata.copy()
-    output = ep.pp.balanced_sample(
-        edata_mini_for_oversampling, key="clinic_day", method="RandomOverSampler", copy=False
-=======
-    adata_mini_for_oversampling = adata_mini.copy()
+    encode_ds_1_edata_for_oversampling = encode_ds_1_edata.copy()
     output = ep.pp.sample(
-        adata_mini_for_oversampling,
+        encode_ds_1_edata_for_oversampling,
         balanced=True,
         balanced_key="clinic_day",
         balanced_method="RandomOverSampler",
         copy=False,
->>>>>>> 847d8b82
     )
-    assert output is None
-    assert edata_mini_for_oversampling.n_obs == 8
-    assert (
-        edata_mini_for_oversampling.obs.clinic_day.value_counts().min()
-        == edata_mini_for_oversampling.obs.clinic_day.value_counts().max()
-    )+    assert output is None