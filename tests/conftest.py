from __future__ import annotations

from collections import OrderedDict
from pathlib import Path
from typing import TYPE_CHECKING

import ehrdata as ed
import matplotlib.pyplot as plt
import numpy as np
import pandas as pd
import pytest
from anndata import AnnData
from ehrdata.core.constants import CATEGORICAL_TAG, FEATURE_TYPE_KEY, NUMERIC_TAG
from ehrdata.io import read_csv
from matplotlib.testing.compare import compare_images

import ehrapy as ep

if TYPE_CHECKING:
    import os

    from matplotlib.figure import Figure

TEST_DATA_PATH = Path(__file__).parent / "data"


@pytest.fixture
def root_dir():
    return Path(__file__).resolve().parent


@pytest.fixture
def rng():
    return np.random.default_rng(seed=42)


@pytest.fixture
def obs_data():
    return {
        "disease": ["cancer", "tumor"],
        "country": ["Germany", "switzerland"],
        "sex": ["male", "female"],
    }


@pytest.fixture
def var_data():
    return {
        "alive": ["yes", "no", "maybe"],
        "hospital": ["hospital 1", "hospital 2", "hospital 1"],
        "crazy": ["yes", "yes", "yes"],
    }


@pytest.fixture
def edata_feature_type_specifications():
    df = pd.DataFrame(
        {
            "feature1": [1, 2, 2, 0],
            "feature2": ["a", "b", "c", "d"],
            "feature3": [1.0, 2.0, 3.0, 2.0],
            "feature4": [0.0, 0.3, 0.5, 4.6],
            "feature5": ["a", "b", np.nan, "d"],
            "feature6": [1.4, 0.2, np.nan, np.nan],
            "feature7": pd.to_datetime(["2021-01-01", "2024-04-16", "2021-01-03", "2067-07-02"]),
        }
    )
    edata = ed.io.from_pandas(df)

    return edata


@pytest.fixture
def missing_values_edata(obs_data, var_data):
    return ed.EHRData(
        X=np.array([[0.21, np.nan, 41.42], [np.nan, np.nan, 7.234]], dtype=np.float32),
        obs=pd.DataFrame(data=obs_data),
        var=pd.DataFrame(data=var_data, index=["Acetaminophen", "hospital", "crazy"]),
    )


@pytest.fixture
def lab_measurements_simple_edata(obs_data, var_data):
    X = np.array([[73, 0.02, 1.00], [148, 0.25, 3.55]], dtype=np.float32)
    return ed.EHRData(
        X=X,
        obs=pd.DataFrame(data=obs_data),
        var=pd.DataFrame(data=var_data, index=["Acetaminophen", "Acetoacetic acid", "Beryllium, toxic"]),
    )


@pytest.fixture
def lab_measurements_layer_edata(obs_data, var_data):
    X = np.array([[73, 0.02, 1.00], [148, 0.25, 3.55]], dtype=np.float32)
    return ed.EHRData(
        X=X,
        obs=pd.DataFrame(data=obs_data),
        var=pd.DataFrame(data=var_data, index=["Acetaminophen", "Acetoacetic acid", "Beryllium, toxic"]),
        layers={"layer_copy": X},
    )


@pytest.fixture
def mimic_2():
    edata = ed.dt.mimic_2()
    ed.infer_feature_types(edata)
    edata.layers["layer_2"] = edata.X.copy()
    return edata


@pytest.fixture
def mimic_2_encoded():
    edata = ed.dt.mimic_2()
    ed.infer_feature_types(edata)
    edata = ep.pp.encode(edata, autodetect=True)

    return edata


@pytest.fixture
def mimic_2_10():
    mimic_2_10 = ed.dt.mimic_2()[:10].copy()
    ed.infer_feature_types(mimic_2_10)
    return mimic_2_10


@pytest.fixture
def mar_edata(rng) -> ed.EHRData:
    """Generate MAR data using dependent columns."""
    data = rng.random((100, 10))
    # Assume missingness in the last column depends on the values of the first column
    missing_indicator = data[:, 0] < np.percentile(data[:, 0], 0.1 * 100)
    data[missing_indicator, -1] = np.nan  # Only last column has missing values dependent on the first column

    return ed.EHRData(data)


@pytest.fixture
def mcar_edata(rng) -> ed.EHRData:
    """Generate MCAR data by randomly sampling."""
    data = rng.random((100, 10))
    missing_indices = rng.choice(a=[False, True], size=data.shape, p=[1 - 0.1, 0.1])
    data[missing_indices] = np.nan

    return ed.EHRData(data)


@pytest.fixture
def edata_mini():
    return read_csv(f"{TEST_DATA_PATH}/dataset1.csv", columns_obs_only=["glucose", "weight", "disease", "station"])


@pytest.fixture
def edata_mini_sample():
    return read_csv(f"{TEST_DATA_PATH}/dataset1.csv", columns_obs_only=["clinic_day"])


@pytest.fixture
def edata_mini_normalization():
    return read_csv(
        f"{TEST_DATA_PATH}/dataset1.csv",
        columns_obs_only=["glucose", "weight", "disease", "station"],
    )[:8]


@pytest.fixture
def edata_mini_integers_in_X():
    adata = read_csv(
        f"{TEST_DATA_PATH}/dataset1.csv",
        columns_obs_only=["idx", "sys_bp_entry", "dia_bp_entry", "glucose", "weight", "disease", "station"],
    )
    # cast data in X to integers; pd.read generates floats generously, but want to test integer normalization
    adata.X = adata.X.astype(np.int32)
    ep.ad.infer_feature_types(adata)
    ep.ad.replace_feature_types(adata, ["in_days"], "numeric")
    return adata


@pytest.fixture
def diabetes_130_fairlearn_sample():
    edata = ed.dt.diabetes_130_fairlearn(
        columns_obs_only=[
            "race",
            "gender",
            "age",
            "readmitted",
            "readmit_binary",
            "discharge_disposition_id",
        ]
    )[:200]
    ed.infer_feature_types(edata)
    return edata


@pytest.fixture
def mimic_2_sample_serv_unit_day_icu():
    edata = ed.dt.mimic_2(columns_obs_only=["service_unit", "day_icu_intime"])
    ed.infer_feature_types(edata)
    return edata


@pytest.fixture
def mimic_2_sa():
    edata = ed.dt.mimic_2()
    ed.infer_feature_types(edata)
    edata[:, ["censor_flg"]].X = np.where(edata[:, ["censor_flg"]].X == 0, 1, 0)
    edata = edata[:, ["mort_day_censored", "censor_flg"]].copy()
    duration_col, event_col = "mort_day_censored", "censor_flg"

    edata.layers["layer_2"] = edata.X.copy()

    return edata, duration_col, event_col


@pytest.fixture
def edata_move_obs_num() -> ed.EHRData:
    return read_csv(TEST_DATA_PATH / "io/dataset_move_obs_num.csv")


@pytest.fixture
def edata_move_obs_mix() -> ed.EHRData:
    return read_csv(TEST_DATA_PATH / "io/dataset_move_obs_mix.csv")


@pytest.fixture
def impute_num_edata() -> ed.EHRData:
    edata = read_csv(f"{TEST_DATA_PATH}/imputation/test_impute_num.csv")
    return edata


@pytest.fixture
def impute_edata() -> ed.EHRData:
    edata = read_csv(f"{TEST_DATA_PATH}/imputation/test_impute.csv")
    return edata


@pytest.fixture
def impute_iris_edata() -> ed.EHRData:
    edata = read_csv(f"{TEST_DATA_PATH}/imputation/test_impute_iris.csv")
    return edata


@pytest.fixture
def impute_titanic_edata():
    edata = read_csv(f"{TEST_DATA_PATH}/imputation/test_impute_titanic.csv")
    return edata


@pytest.fixture
def encode_ds_1_edata() -> ed.EHRData:
    edata = read_csv(f"{TEST_DATA_PATH}/encode/dataset1.csv")
    edata.layers["layer_2"] = edata.X.copy()
    return edata


@pytest.fixture
def encode_ds_2_edata() -> ed.EHRData:
    edata = read_csv(f"{TEST_DATA_PATH}/encode/dataset2.csv")
    edata.layers["layer_2"] = edata.X.copy()
    return edata


@pytest.fixture
def edata_small_bias() -> ed.EHRData:
    rng = np.random.default_rng(seed=42)
    corr = rng.integers(0, 100, 100)
    df = pd.DataFrame(
        {
            "corr1": corr,
            "corr2": corr * 2,
            "corr3": corr * -1,
            "contin1": rng.integers(0, 20, 50).tolist() + rng.integers(20, 40, 50).tolist(),
            "cat1": [0] * 50 + [1] * 50,
            "cat2": [10] * 10 + [11] * 40 + [10] * 30 + [11] * 20,
        }
    )
    edata = ed.io.from_pandas(df)
    edata.var[FEATURE_TYPE_KEY] = [NUMERIC_TAG] * 4 + [CATEGORICAL_TAG] * 2
    return edata


@pytest.fixture
def edata_blob_small() -> ed.EHRData:
    edata = ed.dt.ehrdata_blobs(n_variables=10, n_centers=2, n_observations=50, base_timepoints=10)
    edata.layers["layer_2"] = edata.X.copy()
    ep.pp.neighbors(edata)
    return edata


@pytest.fixture
<<<<<<< HEAD
def edata_blob_small_3d() -> ed.EHRData:
    """EHRData with 3D R array, all numeric features."""
    n_obs = 50
    n_var = 10
    n_timestamps = 10
    rng = np.random.default_rng(seed=42)
    # Generate random numeric data for R
    R = rng.normal(loc=0, scale=1, size=(n_obs, n_var, n_timestamps)).astype(np.float32)
    # X is the mean over time for each obs/var
    X = R.mean(axis=2)
    # obs and var DataFrames
    obs = pd.DataFrame({"obs_id": [f"obs_{i}" for i in range(n_obs)]})
    var = pd.DataFrame({"feature_type": [NUMERIC_TAG] * n_var}, index=[f"var_{i}" for i in range(n_var)])
    # Create EHRData
    edata = ed.EHRData(X=X, obs=obs, var=var, R=R)
=======
def edata_blobs_timeseries_small() -> ed.EHRData:
    edata = ed.dt.ehrdata_blobs(
        n_observations=20,
        base_timepoints=15,
        cluster_std=0.5,
        n_centers=3,
        seasonality=True,
        time_shifts=True,
        variable_length=False,
    )
    edata.layers["layer_2"] = edata.X.copy()

>>>>>>> 7a42d0e1
    return edata


@pytest.fixture
def adata_to_norm():
    obs_data = {"ID": ["Patient1", "Patient2", "Patient3"], "Age": [31, 94, 62]}

    X_data = np.array(
        [
            [1, 3.4, -2.0, 1.0, "A string", "A different string"],
            [2, 5.4, 5.0, 2.0, "Silly string", "A different string"],
            [2, 5.7, 3.0, np.nan, "A string", "What string?"],
        ],
        dtype=np.dtype(object),
    )
    # the "ignore" tag is used to make the column being ignored; the original test selecting a few
    # columns induces a specific ordering which is kept for now
    var_data = {
        "Feature": [
            "Integer1",
            "Numeric1",
            "Numeric2",
            "Numeric3",
            "String1",
            "String2",
        ],
        "Type": ["Integer", "Numeric", "Numeric", "Numeric", "String", "String"],
        FEATURE_TYPE_KEY: [
            CATEGORICAL_TAG,
            NUMERIC_TAG,
            NUMERIC_TAG,
            "ignore",
            CATEGORICAL_TAG,
            CATEGORICAL_TAG,
        ],
    }
    adata = AnnData(
        X=X_data,
        obs=pd.DataFrame(data=obs_data),
        var=pd.DataFrame(data=var_data, index=var_data["Feature"]),
        uns=OrderedDict(),
    )

    adata = ep.pp.encode(adata, autodetect=True, encodings="label")

    return adata


# simplified from https://github.com/scverse/scanpy/blob/main/scanpy/tests/conftest.py
@pytest.fixture
def check_same_image(tmp_path):
    def check_same_image(
        fig: Figure,
        base_path: Path | os.PathLike,
        *,
        tol: float,
    ) -> None:
        expected = Path(base_path).parent / (Path(base_path).name + "_expected.png")
        if not Path(expected).is_file():
            raise OSError(f"No expected output found at {expected}.")
        actual = tmp_path / "actual.png"

        fig.savefig(actual, dpi=80)

        result = compare_images(expected, actual, tol=tol, in_decorator=True)

        if result is None:
            return None

        raise AssertionError(result)

    return check_same_image


@pytest.fixture
def clean_up_plots():
    plt.close("all")
    yield
    plt.clf()
    plt.cla()
    plt.close("all")


def asarray(a):
    import numpy as np

    return np.asarray(a)


def as_dense_dask_array(a, chunk_size=1000):
    import dask.array as da

    return da.from_array(a, chunks=chunk_size)


ARRAY_TYPES = (asarray, as_dense_dask_array)<|MERGE_RESOLUTION|>--- conflicted
+++ resolved
@@ -288,7 +288,6 @@
 
 
 @pytest.fixture
-<<<<<<< HEAD
 def edata_blob_small_3d() -> ed.EHRData:
     """EHRData with 3D R array, all numeric features."""
     n_obs = 50
@@ -304,7 +303,8 @@
     var = pd.DataFrame({"feature_type": [NUMERIC_TAG] * n_var}, index=[f"var_{i}" for i in range(n_var)])
     # Create EHRData
     edata = ed.EHRData(X=X, obs=obs, var=var, R=R)
-=======
+    
+@pytest.fixture    
 def edata_blobs_timeseries_small() -> ed.EHRData:
     edata = ed.dt.ehrdata_blobs(
         n_observations=20,
@@ -317,7 +317,6 @@
     )
     edata.layers["layer_2"] = edata.X.copy()
 
->>>>>>> 7a42d0e1
     return edata
 
 
