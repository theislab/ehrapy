--- conflicted
+++ resolved
@@ -6,13 +6,8 @@
     - pre-push
 minimum_pre_commit_version: 2.16.0
 repos:
-<<<<<<< HEAD
     - repo: https://github.com/biomejs/pre-commit
       rev: v1.9.4
-=======
-    - repo: https://github.com/rbubley/mirrors-prettier
-      rev: v3.5.3
->>>>>>> 316256ce
       hooks:
           - id: biome-format
     - repo: https://github.com/astral-sh/ruff-pre-commit
